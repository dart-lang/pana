## 0.12.5-dev

* Increase the severity of missing SDK constraint.

<<<<<<< HEAD
* Make `example/readme.md` the first-level example-file candidate.
=======
* Scores values should be consistently in the `[0.0-1.0]` range.
>>>>>>> b3f293e7

## 0.12.4

* Documented how scoring works.

* Estimate health score penalties.

## 0.12.3

* Increased `dartfmt` timeout to 5 minutes.

* Store basic stats in the analysis summary.

* Detect `example/readme.md` (or similar pattern) as an alternative to single `.dart` example.

## 0.12.2

* Bugfix: pre-v1 release should be pre-v0.1 instead.

## 0.12.1

* Bugfix: packages without Dart files failed the health checks.

## 0.12.0

**Breaking changes:**

* Named parameters in the following constructors: `Summary`, `DartFileSummary`, `PkgDependency`, `CodeProblem`. 

* Removed per-file and overall `Fitness`, using a top-level `Health` report instead.
  Follows the proposed changes that allow us to clearly communicate the scoring mechanism.

* Removed `Penalty` and using the simpler to understand `score` in place of it.

**Updates:**

* Use `flutter format` for Flutter packages.

* Support relative local path with `--source path`.

* Track tool failures and set health score to 0 if there is any.

## 0.11.8

* Support Dart 2 gold release.

* Remove `strong-mode: true` check and suggestion.

* Do not check existence of non-external URLs.

* API for external caching of URL existence checks.

## 0.11.7

* Suggestions for SDK constraint and Dart 2 compatibility.

## 0.11.6

* Updated report on `dartanalyzer` suggestions.

## 0.11.5

* Less verbose logging.

* Updated platform classification:
  * Library conflict rule is moved to the end of the evaluation.
  * Top file-related suggestions are directly exposed.
  * The bulk summary suggestion is more compact.

* Updated suggestion messages.

## 0.11.4

* Export libraries used by pub site.

* Update minimum SDK to `2.0.0-dev.42.0`
  * The SDK was effectively restricted to at least this version due to other
    dependencies.

* Better expose platform conflict reasons.

## 0.11.3

* Support changing part of the analysis result.

* Fix `dartdoc` timeout when using `pub global run`.

## 0.11.2

* `dartdoc` processing: do not exclude packages by default, as `dartdoc` `0.19` handles SDK links.

* expose `getAgeSuggestion` method for pub site

* Update `analyzer` dependency to `^0.32.0`.

## 0.11.1

* Upgrade CI to dev.54 and fix new deprecation warnings.

* Bugfix: do not initialize `dartdocSuccessful` with a value.

* Support `--flutter-sdk` in the `pana` binary.

## 0.11.0

**Breaking changes:**

* `DartSdk`, `FlutterSdk` and `PubEnvironment` is replaced with `ToolEnvironment`.

* `ToolEnvironment.runAnalyzer` returns the text output of the process.

* Consolidating options in `InspectOptions`, changing `PackageAnalyzer` APIs.

* Move all output-related data structure to `src/model.dart`:
  * `CodeProblem.parse` -> `parseCodeProblem`
  * `Maintenance.getMaintenanceScore` -> `getMaintenanceScore`
  * `PkgResolution.create` -> `createPkgResolution`

* Move all runtime/version info into `PanaRuntimeInfo` (and use it in `Summary`).

* Removed `Fitness.suggestions` (moved it to `DartFileSummary`)

Updates:

* Run `dartdoc` (optional) and report if it was not able to complete successfully.

* Added a top-level `models.dart` library exposing several of the data classes.

* Check `homepage` and `documentation` properties to point to an existing and external web page.

* `--verbose` command-line and `Verbosity` option to control the details in the analysis output.

## 0.10.6

* Enable Dart 2 Preview in analyzer options (including non-Flutter packages).

* Change platform classification of `dart:isolate`: no longer available on `web`.

* Treat `environment:` keys as dependent SDKs (e.g. `flutter`).

* Use `LibraryElement.hasExtUri` to detect `dart-ext:` imports.

* Detailed suggestion messages when package has conflicting platforms.

## 0.10.5

* Enable Dart 2 Preview in Flutter analyzer options.

## 0.10.4

* Fix CI test

* Flutter-specific suggestion messages for `dartfmt` and `dartanalyzer`.

## 0.10.3

* Fix end-to-end test (package dependency changed).

* Move pubspec stripping inside `PubEnvironment.runUpgrade` (`dartdoc` service will get it for free).

* Handle more repository URLs (e.g. `www.github.com`).

* Expose Flutter detection to clients, with better naming (`isFlutter` -> `usesFlutter`).

## 0.10.2

* Fix issue of not using the `PUB_CACHE` directory when it was set.

* Update `analyzer` to 0.31 and extends `quiver` version range.

* Fix issue where we were not passing the proper package directory variable.

* Expose all `dartanalyzer` and `dartfmt` problems as suggestions.

## 0.10.1

* Include component list in platform classification reasons.

* Do not report on unconstrained SDK dependencies.

* New platform component: `build`.

* Remove `dependency_overrides` from `pubspec.yaml`.

## 0.10.0

**BREAKING CHANGES**:

* Removed `DartPlatform.description` and `DartPlatform.descriptionAndReason`
  because we don't use them elsewhere and complicates the `PlatformNames`
  with `everywhere` and `undefined`.
    
* Removed `PlatformNames.everywhere` and `PlatformNames.undefined`, because
  we don't print these anywhere except in tests.

* Removed `PlatformNames.dartExtension`, because we use it only internally.

* Removed `DartPlatform.restrictedTo`, using the fields `components` and `uses` instead.

* Removed `PlatformNames.server` (and its platform detection), using a wider `other` platform instead.

## 0.9.1

* Use raw links for images in repository URLs.

* Move unconstrained version penalty from health score to maintenance.

* Move platform conflict penalty from health score to maintenance.

* Sort maintenance suggestions in decreasing importance.

## 0.9.0+1

* Fix NPE when dependency has no constraint (e.g. git repo).

## 0.9.0

* Only direct unconstrained dependencies decrease the health score.

* Removed superfluous `pubspec.lock` validation.

* Recommend descriptions between 60 and 180 characters.

* Detect another license format

* Pass-through values of `analyzer_options.yaml` errors like `uri_has_not_been_generated`.

## 0.8.2

* Unblock platform classification on a new class of errors.

* Better messages in platform classification.

## 0.8.1

* Use Flutter-recommended analysis options when analyzer Flutter packages.

* **BREAKING BEHAVIOR**: Don't use `PUB_HOSTED_URL` for package downloads,
  as it has not worked out in practice. Instead, we've added a `--hosted-url`
  command line argument.

## 0.8.0

* `PackageAnalyzer.inspectPackage` added a named argument 
  `deleteTemporaryDirectory`. Setting this to `false` retains the
  directory and prints its location to the log. Useful for debugging.

* `Maintenance`
  * **BREAKING** `getMaintenanceScore` now takes an optional `age` parameter 
    replacing the previously required `publishDate` parameter.

  * Changed the meaning of version fields:
    * `isExperimentalVersion` now means pre-V1.
    * `isPreReleaseVersion` now means there is a pre-release flag
      like `-beta`, `-alpha`, etc.
  
  * **BREAKING** maintenance-related `Suggestion` entries as moved to `Maintenance.suggestions`

* **BREAKING** `Suggestion.file` is now `String` instead of `dynamic`.

* Detect the new format of native extensions.

* Unblock platform classification on a new class of errors.

* Use `PUB_HOSTED_URL` for package downloads.

## 0.7.3+1

* Allow more versions of `package:args`.

## 0.7.3

* Added `pana` as an executable.
  Enables `pub global activate pana`.

* Improved license detection: commented license files are now recognized.

## 0.7.2

* Handle more critical exceptions and report them with more details.

* The `Suggestion.bug` constructor had a breaking change – a required argument
  was added, but this is not intended for invocation by end-users.

## 0.7.1

* Add `SuggestionLevel.bug` and use it to record fatal errors with the tool.

## 0.7.0+1

* Fixed issue where analyzer and/or formatter were run on directories with no
  Dart files.

## 0.7.0

* **Breaking changes**

  * `Summary.sdkVersion` is now a `Version` instead of `String`.
  
  * `new PackageAnalyzer(...)` now takes a `DartSdk` instance instead of
    a `String`.

* `static Future<PackageAnalyzer> create(...)` was added to `PackageAnalyzer`.

* Added `logger` optional argument to `PackageAnalyzer.inspectPackage`.

## 0.6.2

* Allow platform classification for a small class of analysis errors.

## 0.6.1

* Don't count the absence of an `analysis_options.yaml` file against a package. 

## 0.6.0

* **Breaking changes**

  * Removed `ToolProblem` class.
  * Removed `Summary.toolProblems`, in favor of `Summary.suggestions`.

* Detect and store maintenance-related data in summary.

  * Scoring of tool problems moved from `Fitness` to `Maintenance`.

* Provide human-readable feedback and instructions on some of the issues
  we find during the analysis.

## 0.5.1

* Use a consistent 2 minute timeout for all processes.

* Classify platform as `nowhere` when part of analysis fails.

## 0.5.0

* **Breaking changes**

  * `License` renamed to `LicenseFile`
  * `Summary.license` -> `licenses`: we'll return multiple licenses
  * Removed `LicenseNames.missing`: empty List will indicate no license file

* Greatly expanded and improved license detection.

## 0.4.0

* **Breaking changes**

  * Renamed `AnalyzerIssue` -> `ToolProblem`
    * Renamed `Summary.issues` -> `toolProblems`
    * Renamed `AnalyzerIssue.scope` -> `tool`
    * Renamed `AnalyzerScopes` -> `ToolNames`

  * Renamed `AnalyzerOutput` -> `CodeProblem`
    * Renamed `Summary.analyzerItems` and `DartFileSummary.analyzerItems` -> `codeProblems`

  * Refactored `CodeProblem` (previously `AnalyzerOutput`):
    * Split up `type`, new fields: `severity`, `errorType`, `errorCode`
    * Renamed `error` to `description`

  * Refactored `Fitness`:
    * Renamed `total` -> `magnitude`
    * Removed `value`, using `shortcoming` instead (`value` = `magnitude - shortcoming;`)

  * Refactored `PubSummary`, renamed to `PkgResolution`
    * Moved `pubspec` -> `Summary`
    * Moved `pkgVersion` -> `Pubspec.version`
    * Moved `authors` -> `Pubspec.authors`
    * Merged `packageVersions` and `availableVersions` into `dependencies`
    * Renamed `Summary.pubSummary` -> `pkgResolution`

  * Refactored `platform`:
    * Renamed `PlatformFlags` -> `PlatformNames`
    * Removed most of the platform-related classes, using `DartPlatform` instead

## 0.3.0

* Removed `PlatformSummary.package` in favor of `PlatformSummary.pubspec` of
  (new) type `PubspecPlatform`.

* Renamed `KnownPlatforms` to `PlatformFlags`. Also:
  * Removed `mirrors`, `browser` and `standalone`.
  * Renamed `native` to `dartExtension`.

* `PlatformInfo`
  * Now store `dart:*` references directly in `uses`.
  * `worksInStandalone` renamed to `worksOnServer`.
  * Other `.worksIn*` renamed to `worksOn*`.
  * Added `String get description` which returns a simple `String` description
    of the supported platforms. Examples: `everywhere`, `flutter`, 
    `server, web`, `conflict`.
  * Removed `angular` as a value in `uses`.

## 0.2.4

* Detect native extensions.

* Detect licenses.

## 0.2.3

* Lot's of stability improvements.

* Improvements to error handling.

## 0.2.2

* Lot's of cleanup to JSON output.

* Improved stability.

* Platform detection basics.

## 0.2.1

* Added support for `flutter` packages.

* Expanded analysis to include transitive dependencies.

* Added scoring library.

* Moved the repo to `dart-lang`.

## 0.2.0

* A lot of tweaks. Still under heavy development.

## 0.0.1

* Initial version.<|MERGE_RESOLUTION|>--- conflicted
+++ resolved
@@ -2,11 +2,9 @@
 
 * Increase the severity of missing SDK constraint.
 
-<<<<<<< HEAD
 * Make `example/readme.md` the first-level example-file candidate.
-=======
+
 * Scores values should be consistently in the `[0.0-1.0]` range.
->>>>>>> b3f293e7
 
 ## 0.12.4
 
