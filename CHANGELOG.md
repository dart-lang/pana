--- conflicted
+++ resolved
@@ -2,11 +2,9 @@
 
 * Include component list in platform classification reasons.
 
-<<<<<<< HEAD
+* Do not report on unconstrained SDK dependencies.
+
 * New platform component: `build`.
-=======
-* Do not report on unconstrained SDK dependencies.
->>>>>>> 2dcff0d2
 
 ## 0.10.0
 
