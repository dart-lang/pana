--- conflicted
+++ resolved
@@ -1,10 +1,7 @@
 ## 0.22.23
 
-<<<<<<< HEAD
+- Upgraded SDK constraint: `^3.8.0`.
 - Updated `License` with `start` and `end` `Position` fields that identifies the recognized block.
-=======
-- Upgraded SDK constraint: `^3.8.0`.
->>>>>>> 60e1ba81
 
 ## 0.22.22
 
