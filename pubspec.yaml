name: pana
description: PAckage aNAlyzer - produce a report summarizing the health and quality of a Dart package.
<<<<<<< HEAD
version: 0.22.1-wip
=======
version: 0.22.1
>>>>>>> b16df041
repository: https://github.com/dart-lang/pana
topics:
  - tool

environment:
  sdk: ^3.2.0

dependencies:
  analyzer: '>=5.0.0 <7.0.0'
  args: ^2.0.0
  async: ^2.0.0
  cli_util: ^0.4.0
  collection: ^1.15.0
  crypto: ^3.0.0
  html: ^0.15.0
  http: ^1.0.0
  io: ^1.0.0
  json_annotation: ^4.8.1
  lints: ^3.0.0
  logging: ^1.0.0
  markdown: ^7.0.0
  meta: ^1.4.0
  path: ^1.6.2
  pub_semver: ^2.0.0
  pubspec_parse: ^1.2.2
  retry: ^3.0.1
  safe_url_check: ^1.0.0
  source_span: ^1.7.0
  string_scanner: ^1.1.0
  tar: ^1.0.0
  yaml: ^3.0.0
  test: ^1.5.2 # needed for lib/src/third_party/diff_match_patch/test.dart

dev_dependencies:
  build: ^2.0.1
  build_config: ^1.0.0
  build_runner: ^2.0.4
  build_verify: ^3.0.0
  build_version: ^2.0.0
  json_serializable: ^6.0.0
  shelf: ^1.0.0
  source_gen: ^1.0.0
  test_descriptor: ^2.0.0
  test_process: ^2.0.0
  archive: ^3.1.2

executables:
  pana:<|MERGE_RESOLUTION|>--- conflicted
+++ resolved
@@ -1,10 +1,6 @@
 name: pana
 description: PAckage aNAlyzer - produce a report summarizing the health and quality of a Dart package.
-<<<<<<< HEAD
-version: 0.22.1-wip
-=======
-version: 0.22.1
->>>>>>> b16df041
+version: 0.22.2-wip
 repository: https://github.com/dart-lang/pana
 topics:
   - tool
