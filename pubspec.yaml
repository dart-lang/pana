--- conflicted
+++ resolved
@@ -1,11 +1,6 @@
 name: pana
-<<<<<<< HEAD
 description: PAckage aNAlyzer - produce a report summarizing the health and quality of a Dart package.
-version: 0.21.16-dev
-=======
-description: Evaluate the health and quality of a Dart package
 version: 0.21.18-dev
->>>>>>> 7c39cc22
 repository: https://github.com/dart-lang/pana
 
 environment:
