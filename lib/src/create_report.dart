--- conflicted
+++ resolved
@@ -319,7 +319,6 @@
           basePath: packageDir));
 }
 
-<<<<<<< HEAD
 SourceSpan _tryGetSpanFromYamlMap(Map map, String key) {
   if (map is YamlMap) {
     return map.nodes[key]?.span;
@@ -362,8 +361,11 @@
 
   final currentSdkVersion = Version.parse(Platform.version.split(' ').first);
   final sdkConstraint = pubspec.dartSdkConstraint;
-  final allowsCurrentSdk = sdkConstraint.allows(currentSdkVersion);
-  if (!allowsCurrentSdk) {
+  final allowsCurrentSdk = sdkConstraint?.allows(currentSdkVersion) ?? false;
+  if (sdkConstraint == null) {
+    _Issue('Pubspec.yaml does not have an sdk version constraint.',
+        suggestion: 'Try adding an sdk constraint to your pubspec.yaml');
+  } else if (!allowsCurrentSdk) {
     _Issue(
         'The current sdk constraint does not allow the latest Dart ($currentSdkVersion)',
         span: _tryGetSpanFromYamlMap(pubspec.environment, 'sdk'),
@@ -380,7 +382,8 @@
     final usesFlutter = pubspec.usesFlutter;
     final flutterDartVersion = Version.parse(
         (flutterVersions['dartSdkVersion'] as String).split(' ').first);
-    final allowsCurrentFlutterDart = sdkConstraint.allows(flutterDartVersion);
+    final allowsCurrentFlutterDart =
+        sdkConstraint?.allows(flutterDartVersion) ?? false;
 
     if (!allowsCurrentFlutterDart) {
       allowsCurrentFlutter = false;
@@ -409,9 +412,18 @@
       }
     }
   }
-  final publisher = json.decode(await read(
-          'https://pub.dev/api/packages/${Uri.encodeComponent(pubspec.name)}/publisher'))[
-      'publisherId'];
+
+  String publisher;
+
+  try {
+    publisher = json.decode(await read(
+            'https://pub.dev/api/packages/${Uri.encodeComponent(pubspec.name)}/publisher'))[
+        'publisherId'] as String;
+  } on ClientException catch (e) {
+    issues.add(_Issue(
+      'Could not retrieve publisher information. Has this package been published before? ($e)',
+    ));
+  }
 
   if (publisher == null) {
     issues.add(_Issue('Package is not published under a verified publisher.',
@@ -433,7 +445,8 @@
 
 
 ''', issues, basePath: packageDir));
-=======
+}
+
 Future<ReportSection> _multiPlatform(String packageDir, Pubspec pubspec) async {
   List<_Issue> issues;
   int grantedPoints;
@@ -501,7 +514,6 @@
           100, // Tagging produces a bounded number of issues. Better display them all.
     ),
   );
->>>>>>> 7e7961cc
 }
 
 /// A single issue found by the analysis.
