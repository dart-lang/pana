--- conflicted
+++ resolved
@@ -170,7 +170,6 @@
   /// The SPDX identifier of the license.
   final String spdxIdentifier;
 
-<<<<<<< HEAD
   /// The range (start and end position) of the recognized part.
   ///
   /// WARNING: this field is experimental, do not rely on it.
@@ -181,9 +180,6 @@
     required this.spdxIdentifier,
     this.range,
   });
-=======
-  License({required this.path, required this.spdxIdentifier});
->>>>>>> 60e1ba81
 
   factory License.fromJson(Map<String, dynamic> json) =>
       _$LicenseFromJson(json);
