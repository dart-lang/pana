--- conflicted
+++ resolved
@@ -1,6 +1,2 @@
 // Generated code. Do not modify.
-<<<<<<< HEAD
-const packageVersion = '0.22.1-wip';
-=======
-const packageVersion = '0.22.1';
->>>>>>> b16df041
+const packageVersion = '0.22.2-wip';