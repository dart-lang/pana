// GENERATED CODE - DO NOT MODIFY BY HAND

// ignore_for_file: deprecated_member_use_from_same_package

part of 'model.dart';

// **************************************************************************
// JsonSerializableGenerator
// **************************************************************************

ProcessedScreenshot _$ProcessedScreenshotFromJson(Map<String, dynamic> json) =>
    ProcessedScreenshot(
      json['originalImage'] as String,
      json['description'] as String,
      webpImage: json['webpImage'] as String,
      webp100Thumbnail: json['webp100Thumbnail'] as String,
      png100Thumbnail: json['png100Thumbnail'] as String,
      webp190Thumbnail: json['webp190Thumbnail'] as String,
      png190Thumbnail: json['png190Thumbnail'] as String,
    );

Map<String, dynamic> _$ProcessedScreenshotToJson(
  ProcessedScreenshot instance,
) => <String, dynamic>{
  'originalImage': instance.originalImage,
  'webpImage': instance.webpImage,
  'webp100Thumbnail': instance.webp100Thumbnail,
  'png100Thumbnail': instance.png100Thumbnail,
  'webp190Thumbnail': instance.webp190Thumbnail,
  'png190Thumbnail': instance.png190Thumbnail,
  'description': instance.description,
};

Summary _$SummaryFromJson(Map<String, dynamic> json) => Summary(
  createdAt: json['createdAt'] == null
      ? null
      : DateTime.parse(json['createdAt'] as String),
  runtimeInfo: PanaRuntimeInfo.fromJson(
    json['runtimeInfo'] as Map<String, dynamic>,
  ),
  packageName: json['packageName'] as String?,
  packageVersion: const VersionConverter().fromJson(
    json['packageVersion'] as String?,
  ),
  pubspec: json['pubspec'] == null
      ? null
      : Pubspec.fromJson(json['pubspec'] as Map<String, dynamic>),
  allDependencies: (json['allDependencies'] as List<dynamic>?)
      ?.map((e) => e as String)
      .toList(),
  licenseFile: json['licenseFile'] == null
      ? null
      : LicenseFile.fromJson(json['licenseFile'] as Map<String, dynamic>),
  licenses: (json['licenses'] as List<dynamic>?)
      ?.map((e) => License.fromJson(e as Map<String, dynamic>))
      .toList(),
  tags: (json['tags'] as List<dynamic>?)?.map((e) => e as String).toList(),
  report: json['report'] == null
      ? null
      : Report.fromJson(json['report'] as Map<String, dynamic>),
  result: json['result'] == null
      ? null
      : AnalysisResult.fromJson(json['result'] as Map<String, dynamic>),
  urlProblems: (json['urlProblems'] as List<dynamic>?)
      ?.map((e) => UrlProblem.fromJson(e as Map<String, dynamic>))
      .toList(),
  errorMessage: json['errorMessage'] as String?,
  screenshots: (json['screenshots'] as List<dynamic>?)
      ?.map((e) => ProcessedScreenshot.fromJson(e as Map<String, dynamic>))
      .toList(),
);

Map<String, dynamic> _$SummaryToJson(Summary instance) => <String, dynamic>{
  'createdAt': ?instance.createdAt?.toIso8601String(),
  'runtimeInfo': instance.runtimeInfo.toJson(),
  'packageName': ?instance.packageName,
  'packageVersion': ?const VersionConverter().toJson(instance.packageVersion),
  'pubspec': ?instance.pubspec?.toJson(),
  'licenseFile': ?instance.licenseFile?.toJson(),
  'licenses': ?instance.licenses?.map((e) => e.toJson()).toList(),
  'allDependencies': ?instance.allDependencies,
  'tags': ?instance.tags,
  'report': ?instance.report?.toJson(),
  'screenshots': ?instance.screenshots?.map((e) => e.toJson()).toList(),
  'result': ?instance.result?.toJson(),
  'urlProblems': ?instance.urlProblems?.map((e) => e.toJson()).toList(),
  'errorMessage': ?instance.errorMessage,
};

PanaRuntimeInfo _$PanaRuntimeInfoFromJson(Map<String, dynamic> json) =>
    PanaRuntimeInfo(
      panaVersion: json['panaVersion'] as String,
      sdkVersion: json['sdkVersion'] as String,
      flutterVersions: json['flutterVersions'] as Map<String, dynamic>?,
    );

Map<String, dynamic> _$PanaRuntimeInfoToJson(PanaRuntimeInfo instance) =>
    <String, dynamic>{
      'panaVersion': instance.panaVersion,
      'sdkVersion': instance.sdkVersion,
      'flutterVersions': ?instance.flutterVersions,
    };

License _$LicenseFromJson(Map<String, dynamic> json) => License(
<<<<<<< HEAD
      path: json['path'] as String,
      spdxIdentifier: json['spdxIdentifier'] as String,
      range: json['range'] == null
          ? null
          : Range.fromJson(json['range'] as Map<String, dynamic>),
    );

Map<String, dynamic> _$LicenseToJson(License instance) => <String, dynamic>{
      'path': instance.path,
      'spdxIdentifier': instance.spdxIdentifier,
      if (instance.range?.toJson() case final value?) 'range': value,
    };

Range _$RangeFromJson(Map<String, dynamic> json) => Range(
      start: Position.fromJson(json['start'] as Map<String, dynamic>),
      end: Position.fromJson(json['end'] as Map<String, dynamic>),
    );

Map<String, dynamic> _$RangeToJson(Range instance) => <String, dynamic>{
      'start': instance.start.toJson(),
      'end': instance.end.toJson(),
    };

Position _$PositionFromJson(Map<String, dynamic> json) => Position(
      offset: (json['offset'] as num).toInt(),
      line: (json['line'] as num).toInt(),
      column: (json['column'] as num).toInt(),
    );

Map<String, dynamic> _$PositionToJson(Position instance) => <String, dynamic>{
      'offset': instance.offset,
      'line': instance.line,
      'column': instance.column,
    };
=======
  path: json['path'] as String,
  spdxIdentifier: json['spdxIdentifier'] as String,
);

Map<String, dynamic> _$LicenseToJson(License instance) => <String, dynamic>{
  'path': instance.path,
  'spdxIdentifier': instance.spdxIdentifier,
};
>>>>>>> 60e1ba81

LicenseFile _$LicenseFileFromJson(Map<String, dynamic> json) => LicenseFile(
  json['path'] as String,
  json['name'] as String,
  version: json['version'] as String?,
);

Map<String, dynamic> _$LicenseFileToJson(LicenseFile instance) =>
    <String, dynamic>{
      'path': instance.path,
      'name': instance.name,
      'version': ?instance.version,
    };

Report _$ReportFromJson(Map<String, dynamic> json) => Report(
  sections: (json['sections'] as List<dynamic>)
      .map((e) => ReportSection.fromJson(e as Map<String, dynamic>))
      .toList(),
);

Map<String, dynamic> _$ReportToJson(Report instance) => <String, dynamic>{
  'sections': instance.sections.map((e) => e.toJson()).toList(),
};

ReportSection _$ReportSectionFromJson(Map<String, dynamic> json) =>
    ReportSection(
      id: json['id'] as String,
      title: json['title'] as String,
      grantedPoints: (json['grantedPoints'] as num).toInt(),
      maxPoints: (json['maxPoints'] as num).toInt(),
      summary: json['summary'] as String,
      status: $enumDecode(_$ReportStatusEnumMap, json['status']),
    );

Map<String, dynamic> _$ReportSectionToJson(ReportSection instance) =>
    <String, dynamic>{
      'id': instance.id,
      'title': instance.title,
      'grantedPoints': instance.grantedPoints,
      'maxPoints': instance.maxPoints,
      'status': _$ReportStatusEnumMap[instance.status]!,
      'summary': instance.summary,
    };

const _$ReportStatusEnumMap = {
  ReportStatus.failed: 'failed',
  ReportStatus.partial: 'partial',
  ReportStatus.passed: 'passed',
};

AnalysisResult _$AnalysisResultFromJson(Map<String, dynamic> json) =>
    AnalysisResult(
      homepageUrl: json['homepageUrl'] as String?,
      repositoryUrl: json['repositoryUrl'] as String?,
      issueTrackerUrl: json['issueTrackerUrl'] as String?,
      documentationUrl: json['documentationUrl'] as String?,
      fundingUrls: (json['fundingUrls'] as List<dynamic>?)
          ?.map((e) => e as String)
          .toList(),
      repositoryStatus: $enumDecodeNullable(
        _$RepositoryStatusEnumMap,
        json['repositoryStatus'],
      ),
      repository: json['repository'] == null
          ? null
          : Repository.fromJson(json['repository'] as Map<String, dynamic>),
      contributingUrl: json['contributingUrl'] as String?,
      licenses: (json['licenses'] as List<dynamic>?)
          ?.map((e) => License.fromJson(e as Map<String, dynamic>))
          .toList(),
      grantedPoints: (json['grantedPoints'] as num?)?.toInt(),
      maxPoints: (json['maxPoints'] as num?)?.toInt(),
    );

Map<String, dynamic> _$AnalysisResultToJson(AnalysisResult instance) =>
    <String, dynamic>{
      'homepageUrl': ?instance.homepageUrl,
      'repositoryUrl': ?instance.repositoryUrl,
      'issueTrackerUrl': ?instance.issueTrackerUrl,
      'documentationUrl': ?instance.documentationUrl,
      'fundingUrls': ?instance.fundingUrls,
      'repositoryStatus': ?_$RepositoryStatusEnumMap[instance.repositoryStatus],
      'repository': ?instance.repository?.toJson(),
      'contributingUrl': ?instance.contributingUrl,
      'licenses': ?instance.licenses?.map((e) => e.toJson()).toList(),
      'grantedPoints': ?instance.grantedPoints,
      'maxPoints': ?instance.maxPoints,
    };

const _$RepositoryStatusEnumMap = {
  RepositoryStatus.unspecified: 'unspecified',
  RepositoryStatus.invalid: 'invalid',
  RepositoryStatus.missing: 'missing',
  RepositoryStatus.failed: 'failed',
  RepositoryStatus.verified: 'verified',
  RepositoryStatus.inconclusive: 'inconclusive',
};

Repository _$RepositoryFromJson(Map<String, dynamic> json) => Repository(
  provider: $enumDecodeNullable(_$RepositoryProviderEnumMap, json['provider']),
  host: json['host'] as String,
  repository: json['repository'] as String?,
  branch: json['branch'] as String?,
  path: json['path'] as String?,
);

Map<String, dynamic> _$RepositoryToJson(Repository instance) =>
    <String, dynamic>{
      'provider': _$RepositoryProviderEnumMap[instance.provider]!,
      'host': instance.host,
      'repository': ?instance.repository,
      'branch': ?instance.branch,
      'path': ?instance.path,
    };

const _$RepositoryProviderEnumMap = {
  RepositoryProvider.github: 'github',
  RepositoryProvider.gitlab: 'gitlab',
  RepositoryProvider.unknown: 'unknown',
};

UrlProblem _$UrlProblemFromJson(Map<String, dynamic> json) =>
    UrlProblem(url: json['url'] as String, problem: json['problem'] as String);

Map<String, dynamic> _$UrlProblemToJson(UrlProblem instance) =>
    <String, dynamic>{'url': instance.url, 'problem': instance.problem};<|MERGE_RESOLUTION|>--- conflicted
+++ resolved
@@ -102,7 +102,6 @@
     };
 
 License _$LicenseFromJson(Map<String, dynamic> json) => License(
-<<<<<<< HEAD
       path: json['path'] as String,
       spdxIdentifier: json['spdxIdentifier'] as String,
       range: json['range'] == null
@@ -137,16 +136,6 @@
       'line': instance.line,
       'column': instance.column,
     };
-=======
-  path: json['path'] as String,
-  spdxIdentifier: json['spdxIdentifier'] as String,
-);
-
-Map<String, dynamic> _$LicenseToJson(License instance) => <String, dynamic>{
-  'path': instance.path,
-  'spdxIdentifier': instance.spdxIdentifier,
-};
->>>>>>> 60e1ba81
 
 LicenseFile _$LicenseFileFromJson(Map<String, dynamic> json) => LicenseFile(
   json['path'] as String,
