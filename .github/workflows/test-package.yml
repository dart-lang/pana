name: Dart CI

on:
  # Run on PRs and pushes to the default branch.
  push:
    branches: [ master ]
  pull_request:
    branches: [ master ]
  schedule:
    - cron: "0 0 * * 0"

env:
  PUB_ENVIRONMENT: bot.github

permissions: read-all

jobs:
  # Check code formatting and static analysis on a single OS (linux).
  analyze:
    runs-on: ubuntu-latest
    strategy:
      fail-fast: false
      matrix:
        sdk: [3.2.6]
    steps:
      - uses: actions/checkout@b4ffde65f46336ab88eb53be808477a3936bae11
      - uses: dart-lang/setup-dart@fedb1266e91cf51be2fdb382869461a434b920a3
        with:
          sdk: ${{ matrix.sdk }}
      - id: install
        name: Install dependencies
        run: dart pub upgrade
      - name: Check formatting
        run: dart format --output=none --set-exit-if-changed .
        if: always() && steps.install.outcome == 'success'
      - name: Analyze code
        run: dart analyze --fatal-infos
        if: always() && steps.install.outcome == 'success'

  # Run tests on a matrix consisting of two dimensions:
  # 1. OS: ubuntu-latest, macos-latest, (windows-latest)
  # 2. release: 2.12.4
  test:
    needs: analyze
    runs-on: ${{ matrix.os }}
    strategy:
      fail-fast: false
      matrix:
        # TODO(sigurdm): our end2end test creates longer filenames than we can
        # handle on windows. See https://github.com/dart-lang/sdk/issues/42416
        os: [ubuntu-latest, macos-latest]
        sdk: [3.2.6]
        flutter: [3.16.9]
    steps:
      - uses: actions/checkout@b4ffde65f46336ab88eb53be808477a3936bae11
      - uses: dart-lang/setup-dart@fedb1266e91cf51be2fdb382869461a434b920a3
        with:
          sdk: ${{ matrix.sdk }}
      - name: Setup Flutter
        run: |
          cd $HOME
          git clone https://github.com/flutter/flutter.git --depth 1 -b ${{ matrix.flutter }} _flutter
          echo "$HOME/_flutter/bin" >> $GITHUB_PATH
          cd $GITHUB_WORKSPACE
      - name: Check Flutter
        run: flutter --version --machine
      - id: install
        name: Install dependencies
        run: dart pub upgrade
      - name: Run VM tests
        # Run the tests -- include the default-skipped presubmit tests
        # Run with concurrency = 1 – the build-test command edits files, which might
        #   crash other tests run in parallel
        run: dart test --platform vm --run-skipped -j 1
        if: always() && steps.install.outcome == 'success'

  # Runs tests on beta SDKs.
  beta_e2e_light:
    needs: analyze
    runs-on: ubuntu-latest
    strategy:
      fail-fast: false
    steps:
      - uses: actions/checkout@b4ffde65f46336ab88eb53be808477a3936bae11
      - uses: dart-lang/setup-dart@fedb1266e91cf51be2fdb382869461a434b920a3
        with:
<<<<<<< HEAD
          sdk: '3.3.0-279.3.beta' # TODO: switch back to rolling 'dev' channel after it gets updated.
      - uses: subosito/flutter-action@cc97e1648fff6ca5cc647fa67f47e70f7895510b
=======
          sdk: '3.3.0-120.0.dev' # TODO: switch back to rolling 'dev' channel after it gets updated.
      - uses: subosito/flutter-action@2783a3f08e1baf891508463f8c6653c258246225
>>>>>>> b16df041
        with:
          # flutter-version: '3.4.0-34.1.pre'
          channel: 'master' # TODO: switch back to rolling 'dev' channel after it gets updated.
      - name: Check Flutter
        run: flutter --version --machine
      - id: install
        name: Install dependencies
        run: dart pub upgrade
      - name: Run end2end light tests
        run: dart test --platform vm -j 1 test/end2end_light_test.dart
        if: always() && steps.install.outcome == 'success'<|MERGE_RESOLUTION|>--- conflicted
+++ resolved
@@ -84,13 +84,8 @@
       - uses: actions/checkout@b4ffde65f46336ab88eb53be808477a3936bae11
       - uses: dart-lang/setup-dart@fedb1266e91cf51be2fdb382869461a434b920a3
         with:
-<<<<<<< HEAD
           sdk: '3.3.0-279.3.beta' # TODO: switch back to rolling 'dev' channel after it gets updated.
-      - uses: subosito/flutter-action@cc97e1648fff6ca5cc647fa67f47e70f7895510b
-=======
-          sdk: '3.3.0-120.0.dev' # TODO: switch back to rolling 'dev' channel after it gets updated.
       - uses: subosito/flutter-action@2783a3f08e1baf891508463f8c6653c258246225
->>>>>>> b16df041
         with:
           # flutter-version: '3.4.0-34.1.pre'
           channel: 'master' # TODO: switch back to rolling 'dev' channel after it gets updated.
