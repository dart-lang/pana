// Copyright (c) 2017, the Dart project authors.  Please see the AUTHORS file
// for details. All rights reserved. Use of this source code is governed by a
// BSD-style license that can be found in the LICENSE file.

import 'dart:async';
import 'dart:io';

import 'package:pana/src/license.dart';
import 'package:test/test.dart';

void main() {
  Future<void> expectFile(String path, List<String> expected) async {
    final relativePath = path.substring('test/licenses/'.length);
    final licenses = await detectLicenseInFile(
      File(path),
      relativePath: relativePath,
    );
    expect(licenses.map((e) => e.spdxIdentifier).toList(), expected);
  }

  test('bad encoding', () async {
    await expectFile('test/licenses/bad_encoding.txt', ['Zlib']);
  });

  group('AGPL', () {
    test('explicit', () async {
      expect(
        await detectLicenseInContent(
          'GNU AFFERO GENERAL PUBLIC LICENSE',
          relativePath: 'LICENSE',
        ),
        isEmpty,
      );
      await expectFile('test/licenses/agpl_v3.txt', ['AGPL-3.0']);
    });
  });

  group('Apache', () {
    test('explicit', () async {
      expect(
        await detectLicenseInContent(
          '   Apache License\n     Version 2.0, January 2004\n',
          relativePath: 'LICENSE',
        ),
        isEmpty,
      );
      await expectFile('test/licenses/apache_v2.txt', ['Apache-2.0']);
    });
  });

  group('BSD', () {
    test('explicit', () async {
      await expectFile('test/licenses/bsd_2_clause.txt', ['BSD-2-Clause']);
      await expectFile('test/licenses/bsd_2_clause_in_comments.txt', [
        'BSD-2-Clause',
      ]);
      await expectFile('test/licenses/bsd_3_clause.txt', ['unknown']);
      await expectFile('test/licenses/bsd_revised.txt', ['BSD-3-Clause']);
    });
  });

  group('GPL', () {
    test('explicit', () async {
      expect(
        await detectLicenseInContent(
          ['GNU GENERAL PUBLIC LICENSE', 'Version 2, June 1991'].join('\n'),
          relativePath: 'LICENSE',
        ),
        isEmpty,
      );
      expect(
        await detectLicenseInContent(
          ['GNU GPL Version 2'].join('\n'),
          relativePath: 'LICENSE',
        ),
        isEmpty,
      );
      await expectFile('test/licenses/gpl_v3.txt', ['GPL-3.0']);
    });
  });

  group('LGPL', () {
    test('explicit', () async {
      expect(
        await detectLicenseInContent(
          '\nGNU LESSER GENERAL PUBLIC LICENSE\n    Version 3, 29 June 2007',
          relativePath: 'LICENSE',
        ),
        isEmpty,
      );
      await expectFile('test/licenses/lgpl_v3.txt', ['LGPL-3.0']);
    });
  });

  group('MIT', () {
    test('explicit', () async {
      expect(
        await detectLicenseInContent(
          '\n\n   The MIT license\n\n blah...',
          relativePath: 'LICENSE',
        ),
        isEmpty,
      );
      expect(
        await detectLicenseInContent(
          'MIT license\n\n blah...',
          relativePath: 'LICENSE',
        ),
        isEmpty,
      );

      await expectFile('test/licenses/mit.txt', ['MIT']);
      await expectFile('test/licenses/mit_without_mit.txt', ['MIT']);
    });
  });

  group('MPL', () {
    test('explicit', () async {
      expect(
        await detectLicenseInContent(
          '\n\n   Mozilla Public License Version 2.0\n\n blah...',
          relativePath: 'LICENSE',
        ),
        isEmpty,
      );
      await expectFile('test/licenses/mpl_v2.txt', ['MPL-2.0']);
    });
  });

  group('Unlicense', () {
    test('explicit', () async {
      expect(
        await detectLicenseInContent(
          '\n\n   This is free and unencumbered software released into the public domain.\n',
          relativePath: 'LICENSE',
        ),
        isEmpty,
      );
      await expectFile('test/licenses/unlicense.txt', ['Unlicense']);
    });
  });

  group('unknown', () {
    test('empty content', () async {
      expect(
        await detectLicenseInContent('', relativePath: 'LICENSE'),
        isEmpty,
      );
    });
  });

  group('Directory scans', () {
    test('detect pana LICENSE', () async {
      final licenses = await detectLicenseInDir('.');
      expect(licenses.map((e) => e.toJson()).toList(), [
<<<<<<< HEAD
        {
          'path': 'LICENSE',
          'spdxIdentifier': 'BSD-3-Clause',
          'start': {'offset': 44, 'line': 2, 'column': 0},
          'end': {'offset': 1503, 'line': 26, 'column': 68},
        }
=======
        {'path': 'LICENSE', 'spdxIdentifier': 'BSD-3-Clause'},
>>>>>>> 60e1ba81
      ]);
    });

    test('no license files', () async {
      expect(await detectLicenseInDir('lib/src/'), isEmpty);
    });
  });
}<|MERGE_RESOLUTION|>--- conflicted
+++ resolved
@@ -153,16 +153,12 @@
     test('detect pana LICENSE', () async {
       final licenses = await detectLicenseInDir('.');
       expect(licenses.map((e) => e.toJson()).toList(), [
-<<<<<<< HEAD
         {
           'path': 'LICENSE',
           'spdxIdentifier': 'BSD-3-Clause',
           'start': {'offset': 44, 'line': 2, 'column': 0},
           'end': {'offset': 1503, 'line': 26, 'column': 68},
         }
-=======
-        {'path': 'LICENSE', 'spdxIdentifier': 'BSD-3-Clause'},
->>>>>>> 60e1ba81
       ]);
     });
 
