{
  "runtimeInfo": {
    "panaVersion": "{{pana-version}}",
    "sdkVersion": "{{sdk-version}}",
    "flutterVersions": {}
  },
  "packageName": "fs_shim",
  "packageVersion": "0.7.1",
  "pubspec": {
    "name": "fs_shim",
    "description": "A portable file system implementation working on io, browser and memory (through idb_shim)",
    "version": "0.7.1",
    "author": "Tekartik <alex@tekartik.com>",
    "homepage": "https://github.com/tekartik/fs_shim.dart",
    "environment": {
      "sdk": ">=1.24.0 <2.0.0"
    },
    "dependencies": {
      "idb_shim": ">=1.4.0",
      "path": ">=1.3.9"
    },
    "test_dependencies": [
      "platform_context",
      "idb_shim"
    ],
    "dev_dependencies": {
      "test": "any",
      "dev_test": "any",
      "browser": "any",
      "platform_context": {
        "git": "https://github.com/alextekartik/platform_context.dart"
      },
      "chrome_travis": {
        "git": "git://github.com/tekartik/chrome_travis.dart",
        "version": ">=0.1.3"
      }
    },
    "transformers": [
      {
        "test/pub_serve": {
          "$include": "test/**_test.dart"
        }
      }
    ],
    "web": {
      "compiler": null
    }
  },
  "platform": {
    "reason": "Error(s) prevent platform classification:\n\nFix dependencies in `pubspec.yaml`."
  },
  "licenses": [
    {
      "path": "LICENSE",
      "name": "BSD",
      "url": "https://github.com/tekartik/fs_shim.dart/blob/master/LICENSE"
    }
  ],
  "health": {
    "analyzeProcessFailed": true,
    "formatProcessFailed": false,
    "resolveProcessFailed": true,
    "analyzerErrorCount": 0,
    "analyzerWarningCount": 0,
    "analyzerHintCount": 0,
    "platformConflictCount": 0,
    "suggestions": [
      {
        "code": "dartfmt.warning",
        "level": "hint",
        "title": "Format `lib/utils/copy.dart`.",
        "description": "Run `dartfmt` to format `lib/utils/copy.dart`.",
        "file": "lib/utils/copy.dart"
      },
      {
        "code": "dartfmt.warning",
        "level": "hint",
        "title": "Format `lib/utils/src/utils_impl.dart`.",
        "description": "Run `dartfmt` to format `lib/utils/src/utils_impl.dart`.",
        "file": "lib/utils/src/utils_impl.dart"
      }
    ]
  },
  "maintenance": {
    "missingChangelog": false,
    "missingExample": true,
    "missingReadme": false,
    "missingAnalysisOptions": false,
    "oldAnalysisOptions": false,
    "strongModeEnabled": true,
    "isExperimentalVersion": false,
    "isPreReleaseVersion": false,
    "suggestions": [
      {
        "code": "pubspec.sdk.devOnly",
        "level": "error",
        "title": "Support future stable Dart 2 SDKs in `pubspec.yaml`.",
        "description": "The SDK constraint in `pubspec.yaml` doesn't allow future stable Dart 2.x SDK releases.",
        "score": 20.0
      },
      {
        "code": "sdk.missing",
        "level": "error",
        "title": "No valid SDK.",
        "description": "The analysis could not detect a valid SDK that can use this package.",
        "score": 20.0
      },
      {
        "code": "example.missing",
        "level": "hint",
        "title": "Maintain an example.",
        "description": "None of the files in the package's `example/` directory matches known example patterns.\n\nCommon filename patterns include `main.dart`, `example.dart`, and `fs_shim.dart`. Packages with multiple examples should provide `example/README.md`.\n\nFor more information see the [pub package layout conventions](https://www.dartlang.org/tools/pub/package-layout#examples)."
      }
    ]
  },
  "suggestions": [
    {
      "code": "pubspec.dependencies.failedToResolve",
      "level": "error",
      "title": "Fix dependencies in `pubspec.yaml`.",
      "description": "Running `pub upgrade` failed with the following output:\n\n```\nERR: The current Dart SDK version is {{sdk-version}}.\n \n Because fs_shim requires SDK version >=1.24.0 <2.0.0, version solving failed.\n```\n"
    }
  ],
  "dartFiles": {
    "lib/fs.dart": {
      "uri": "package:fs_shim/fs.dart",
      "size": 17558,
      "isFormatted": true,
      "codeProblems": null
    },
    "lib/fs_idb.dart": {
      "uri": "package:fs_shim/fs_idb.dart",
      "size": 328,
      "isFormatted": true,
      "codeProblems": null
    },
    "lib/fs_io.dart": {
      "uri": "package:fs_shim/fs_io.dart",
      "size": 5025,
      "isFormatted": true,
      "codeProblems": null
    },
    "lib/fs_memory.dart": {
      "uri": "package:fs_shim/fs_memory.dart",
      "size": 271,
      "isFormatted": true,
      "codeProblems": null
    },
    "lib/src/common/fs_mixin.dart": {
      "uri": "package:fs_shim/src/common/fs_mixin.dart",
      "size": 2259,
      "isFormatted": true,
      "codeProblems": null
    },
    "lib/src/common/fs_path.dart": {
      "uri": "package:fs_shim/src/common/fs_path.dart",
      "size": 36,
      "isFormatted": true,
      "codeProblems": null
    },
    "lib/src/common/import.dart": {
      "uri": "package:fs_shim/src/common/import.dart",
      "size": 382,
      "isFormatted": true,
      "codeProblems": null
    },
    "lib/src/common/memory_sink.dart": {
      "uri": "package:fs_shim/src/common/memory_sink.dart",
      "size": 742,
      "isFormatted": true,
      "codeProblems": null
    },
    "lib/src/idb/idb_directory.dart": {
      "uri": "package:fs_shim/src/idb/idb_directory.dart",
      "size": 1029,
      "isFormatted": true,
      "codeProblems": null
    },
    "lib/src/idb/idb_file.dart": {
      "uri": "package:fs_shim/src/idb/idb_file.dart",
      "size": 1704,
      "isFormatted": true,
      "codeProblems": null
    },
    "lib/src/idb/idb_file_stat.dart": {
      "uri": "package:fs_shim/src/idb/idb_file_stat.dart",
      "size": 435,
      "isFormatted": true,
      "codeProblems": null
    },
    "lib/src/idb/idb_file_system.dart": {
      "uri": "package:fs_shim/src/idb/idb_file_system.dart",
      "size": 26984,
      "isFormatted": true,
      "codeProblems": null
    },
    "lib/src/idb/idb_file_system_entity.dart": {
      "uri": "package:fs_shim/src/idb/idb_file_system_entity.dart",
      "size": 1262,
      "isFormatted": true,
      "codeProblems": null
    },
    "lib/src/idb/idb_file_system_exception.dart": {
      "uri": "package:fs_shim/src/idb/idb_file_system_exception.dart",
      "size": 1971,
      "isFormatted": true,
      "codeProblems": null
    },
    "lib/src/idb/idb_file_system_storage.dart": {
      "uri": "package:fs_shim/src/idb/idb_file_system_storage.dart",
      "size": 11956,
      "isFormatted": true,
      "codeProblems": null
    },
    "lib/src/idb/idb_fs.dart": {
      "uri": "package:fs_shim/src/idb/idb_fs.dart",
      "size": 76,
      "isFormatted": true,
      "codeProblems": null
    },
    "lib/src/idb/idb_link.dart": {
      "uri": "package:fs_shim/src/idb/idb_link.dart",
      "size": 1622,
      "isFormatted": true,
      "codeProblems": null
    },
    "lib/src/io/io_directory.dart": {
      "uri": "package:fs_shim/src/io/io_directory.dart",
      "size": 2867,
      "isFormatted": true,
      "codeProblems": null
    },
    "lib/src/io/io_file.dart": {
      "uri": "package:fs_shim/src/io/io_file.dart",
      "size": 2623,
      "isFormatted": true,
      "codeProblems": null
    },
    "lib/src/io/io_file_stat.dart": {
      "uri": "package:fs_shim/src/io/io_file_stat.dart",
      "size": 570,
      "isFormatted": true,
      "codeProblems": null
    },
    "lib/src/io/io_file_system.dart": {
      "uri": "package:fs_shim/src/io/io_file_system.dart",
      "size": 1230,
      "isFormatted": true,
      "codeProblems": null
    },
    "lib/src/io/io_file_system_entity.dart": {
      "uri": "package:fs_shim/src/io/io_file_system_entity.dart",
      "size": 1070,
      "isFormatted": true,
      "codeProblems": null
    },
    "lib/src/io/io_file_system_exception.dart": {
      "uri": "package:fs_shim/src/io/io_file_system_exception.dart",
      "size": 3711,
      "isFormatted": true,
      "codeProblems": null
    },
    "lib/src/io/io_fs.dart": {
      "uri": "package:fs_shim/src/io/io_fs.dart",
      "size": 3119,
      "isFormatted": true,
      "codeProblems": null
    },
    "lib/src/io/io_link.dart": {
      "uri": "package:fs_shim/src/io/io_link.dart",
      "size": 1011,
      "isFormatted": true,
      "codeProblems": null
    },
    "lib/utils/copy.dart": {
      "uri": "package:fs_shim/utils/copy.dart",
      "size": 4567,
      "isFormatted": false,
      "codeProblems": null
    },
    "lib/utils/entity.dart": {
      "uri": "package:fs_shim/utils/entity.dart",
      "size": 1278,
      "isFormatted": true,
      "codeProblems": null
    },
    "lib/utils/glob.dart": {
      "uri": "package:fs_shim/utils/glob.dart",
      "size": 4695,
      "isFormatted": true,
      "codeProblems": null
    },
    "lib/utils/io/copy.dart": {
      "uri": "package:fs_shim/utils/io/copy.dart",
      "size": 1339,
      "isFormatted": true,
      "codeProblems": null
    },
    "lib/utils/io/entity.dart": {
      "uri": "package:fs_shim/utils/io/entity.dart",
      "size": 1215,
      "isFormatted": true,
      "codeProblems": null
    },
    "lib/utils/io/read_write.dart": {
      "uri": "package:fs_shim/utils/io/read_write.dart",
      "size": 551,
      "isFormatted": true,
      "codeProblems": null
    },
    "lib/utils/part.dart": {
      "uri": "package:fs_shim/utils/part.dart",
      "size": 340,
      "isFormatted": true,
      "codeProblems": null
    },
    "lib/utils/path.dart": {
      "uri": "package:fs_shim/utils/path.dart",
      "size": 349,
      "isFormatted": true,
      "codeProblems": null
    },
    "lib/utils/read_write.dart": {
      "uri": "package:fs_shim/utils/read_write.dart",
      "size": 465,
      "isFormatted": true,
      "codeProblems": null
    },
    "lib/utils/src/utils_impl.dart": {
      "uri": "package:fs_shim/utils/src/utils_impl.dart",
      "size": 22969,
      "isFormatted": false,
      "codeProblems": null
    }
  },
  "stats": {
    "analyzeProcessElapsed": 1234,
    "formatProcessElapsed": 567,
    "resolveProcessElapsed": 899,
    "totalElapsed": 4567
  },
  "tags": [],
  "report": {
    "sections": [
      {
        "title": "Package supports Dart 2",
        "grantedPoints": 0,
        "maxPoints": 20,
        "summary": "Package gets 20 points if its Dart sdk constraint allows Dart 2.\n\nThe current sdk constraint >=1.24.0 <2.0.0 does not allow any Dart 2 versions.\n`pubspec.yaml:8:8`\n\n```\n  ╷\n8 │   sdk: '>=1.24.0 <2.0.0'\n  │        ^^^^^^^^^^^^^^^^^\n  ╵\n```\n"
      },
      {
        "title": "Packaging conventions",
        "grantedPoints": 20,
        "maxPoints": 20,
        "summary": "Package gets 10 points for a valid pubspec.yaml and 5 points for each of README.md and CHANGELOG.md."
      },
      {
        "title": "Package has documentation",
        "grantedPoints": 0,
        "maxPoints": 10,
        "summary": "*10 points*: The package has an example.\n\nNo example found. See [package layout](https://dart.dev/tools/pub/package-layout#examples) guidelines on how to add an example."
      },
      {
        "title": "Package is multi-platform",
        "grantedPoints": 0,
        "maxPoints": 20,
        "summary": "Dart packages: *20/10/0 points:* Supports 2 / 1 / 0 platforms (of Native & JS)\n\nFlutter packages: *20/10/0 points:* Supports 3 / 2 / <1 platforms (of iOS, Android, Web)\n\n\nPackage resolution failed. Could not determine platforms.\nRun `pub get` for more information."
      },
      {
        "title": "Code follows recommended code style",
        "grantedPoints": 0,
        "maxPoints": 20,
<<<<<<< HEAD
        "summary": "*10 points:* code has no errors and warnings.\n\n*20 points:* code has no errors, warnings or lints, and is formatted according to dartfmt.\n\n\nFound 621 issues. Showing the first two:\n\nERROR: Target of URI doesn't exist: 'package:path/path.dart'.\n`lib/fs.dart:12:8`\n\n```\n   ╷\n12 │ import 'package:path/path.dart';\n   │        ^^^^^^^^^^^^^^^^^^^^^^^^\n   ╵\n```\n\nTo reproduce run `dart analyze lib/fs.dart`\nERROR: The default value of an optional parameter must be constant.\n`lib/fs.dart:179:58`\n\n```\n    ╷\n179 │       {FileMode mode: FileMode.WRITE, Encoding encoding: UTF8});\n    │                                                          ^^^^\n    ╵\n```\n\nTo reproduce run `dart analyze lib/fs.dart`"
      },
      {
        "title": "Package is a good, trustworthy dependency",
        "grantedPoints": 20,
        "maxPoints": 30,
        "summary": "*10 points*: All of the package dependencies are supported in the latest version.\n\n*10 points*: Package supports the latest stable minor version of the Dart/Flutter SDK.\n\n*10 points*: Published under a trusted publisher.\n\n\n\n\nThe current sdk constraint does not allow the dart version latest of Flutter (2.9.0)\n`pubspec.yaml:8:8`\n\n```\n  ╷\n8 │   sdk: '>=1.24.0 <2.0.0'\n  │        ^^^^^^^^^^^^^^^^^\n  ╵\n```\n"
=======
        "summary": "*10 points:* code has no errors and warnings.\n\n*20 points:* code has no errors, warnings or lints, and is formatted according to dartfmt.\n\n\nFound 621 issues. Showing the first 2:\nERROR: Target of URI doesn't exist: 'package:path/path.dart'.\n`lib/fs.dart:12:8`\n\n```\n   ╷\n12 │ import 'package:path/path.dart';\n   │        ^^^^^^^^^^^^^^^^^^^^^^^^\n   ╵\n```\n\nTo reproduce run `dart analyze lib/fs.dart`\nERROR: The default value of an optional parameter must be constant.\n`lib/fs.dart:179:58`\n\n```\n    ╷\n179 │       {FileMode mode: FileMode.WRITE, Encoding encoding: UTF8});\n    │                                                          ^^^^\n    ╵\n```\n\nTo reproduce run `dart analyze lib/fs.dart`"
>>>>>>> 7e7961cc
      }
    ]
  }
}<|MERGE_RESOLUTION|>--- conflicted
+++ resolved
@@ -370,17 +370,13 @@
         "title": "Code follows recommended code style",
         "grantedPoints": 0,
         "maxPoints": 20,
-<<<<<<< HEAD
-        "summary": "*10 points:* code has no errors and warnings.\n\n*20 points:* code has no errors, warnings or lints, and is formatted according to dartfmt.\n\n\nFound 621 issues. Showing the first two:\n\nERROR: Target of URI doesn't exist: 'package:path/path.dart'.\n`lib/fs.dart:12:8`\n\n```\n   ╷\n12 │ import 'package:path/path.dart';\n   │        ^^^^^^^^^^^^^^^^^^^^^^^^\n   ╵\n```\n\nTo reproduce run `dart analyze lib/fs.dart`\nERROR: The default value of an optional parameter must be constant.\n`lib/fs.dart:179:58`\n\n```\n    ╷\n179 │       {FileMode mode: FileMode.WRITE, Encoding encoding: UTF8});\n    │                                                          ^^^^\n    ╵\n```\n\nTo reproduce run `dart analyze lib/fs.dart`"
+        "summary": "*10 points:* code has no errors and warnings.\n\n*20 points:* code has no errors, warnings or lints, and is formatted according to dartfmt.\n\n\nFound 621 issues. Showing the first 2:\nERROR: Target of URI doesn't exist: 'package:path/path.dart'.\n`lib/fs.dart:12:8`\n\n```\n   ╷\n12 │ import 'package:path/path.dart';\n   │        ^^^^^^^^^^^^^^^^^^^^^^^^\n   ╵\n```\n\nTo reproduce run `dart analyze lib/fs.dart`\nERROR: The default value of an optional parameter must be constant.\n`lib/fs.dart:179:58`\n\n```\n    ╷\n179 │       {FileMode mode: FileMode.WRITE, Encoding encoding: UTF8});\n    │                                                          ^^^^\n    ╵\n```\n\nTo reproduce run `dart analyze lib/fs.dart`"
       },
       {
         "title": "Package is a good, trustworthy dependency",
         "grantedPoints": 20,
         "maxPoints": 30,
         "summary": "*10 points*: All of the package dependencies are supported in the latest version.\n\n*10 points*: Package supports the latest stable minor version of the Dart/Flutter SDK.\n\n*10 points*: Published under a trusted publisher.\n\n\n\n\nThe current sdk constraint does not allow the dart version latest of Flutter (2.9.0)\n`pubspec.yaml:8:8`\n\n```\n  ╷\n8 │   sdk: '>=1.24.0 <2.0.0'\n  │        ^^^^^^^^^^^^^^^^^\n  ╵\n```\n"
-=======
-        "summary": "*10 points:* code has no errors and warnings.\n\n*20 points:* code has no errors, warnings or lints, and is formatted according to dartfmt.\n\n\nFound 621 issues. Showing the first 2:\nERROR: Target of URI doesn't exist: 'package:path/path.dart'.\n`lib/fs.dart:12:8`\n\n```\n   ╷\n12 │ import 'package:path/path.dart';\n   │        ^^^^^^^^^^^^^^^^^^^^^^^^\n   ╵\n```\n\nTo reproduce run `dart analyze lib/fs.dart`\nERROR: The default value of an optional parameter must be constant.\n`lib/fs.dart:179:58`\n\n```\n    ╷\n179 │       {FileMode mode: FileMode.WRITE, Encoding encoding: UTF8});\n    │                                                          ^^^^\n    ╵\n```\n\nTo reproduce run `dart analyze lib/fs.dart`"
->>>>>>> 7e7961cc
       }
     ]
   }
