--- conflicted
+++ resolved
@@ -370,17 +370,13 @@
         "title": "Code follows recommended code style",
         "grantedPoints": 0,
         "maxPoints": 20,
-<<<<<<< HEAD
         "summary": "*10 points:* code has no errors and warnings.\n\n*20 points:* code has no errors, warnings or lints, and is formatted according to dartfmt.\n\n\n\n\nFound 621 issues. Showing the first 2:\n\nERROR: Target of URI doesn't exist: 'package:path/path.dart'.\n`lib/fs.dart:12:8`\n\n```\n   ╷\n12 │ import 'package:path/path.dart';\n   │        ^^^^^^^^^^^^^^^^^^^^^^^^\n   ╵\n```\n\nTo reproduce run `dart analyze lib/fs.dart`\n\nERROR: The default value of an optional parameter must be constant.\n`lib/fs.dart:179:58`\n\n```\n    ╷\n179 │       {FileMode mode: FileMode.WRITE, Encoding encoding: UTF8});\n    │                                                          ^^^^\n    ╵\n```\n\nTo reproduce run `dart analyze lib/fs.dart`"
-=======
-        "summary": "*10 points:* code has no errors and warnings.\n\n*20 points:* code has no errors, warnings or lints, and is formatted according to dartfmt.\n\n\nFound 621 issues. Showing the first 2:\nERROR: Target of URI doesn't exist: 'package:path/path.dart'.\n`lib/fs.dart:12:8`\n\n```\n   ╷\n12 │ import 'package:path/path.dart';\n   │        ^^^^^^^^^^^^^^^^^^^^^^^^\n   ╵\n```\n\nTo reproduce run `dart analyze lib/fs.dart`\nERROR: The default value of an optional parameter must be constant.\n`lib/fs.dart:179:58`\n\n```\n    ╷\n179 │       {FileMode mode: FileMode.WRITE, Encoding encoding: UTF8});\n    │                                                          ^^^^\n    ╵\n```\n\nTo reproduce run `dart analyze lib/fs.dart`"
       },
       {
         "title": "Package is a good, trustworthy dependency",
         "grantedPoints": 20,
         "maxPoints": 30,
-        "summary": "*10 points*: All of the package dependencies are supported in the latest version.\n\n*10 points*: Package supports the latest stable minor version of the Dart/Flutter SDK.\n\n*10 points*: Published under a trusted publisher.\n\n\n\n\nFound no Flutter in your PATH. Could not determine the current Flutter version."
->>>>>>> cc0de602
+        "summary": "*10 points*: All of the package dependencies are supported in the latest version.\n\n*10 points*: Package supports the latest stable minor version of the Dart/Flutter SDK.\n\n*10 points*: Published under a trusted publisher.\n\n\n\n\n\n\nFound no Flutter in your PATH. Could not determine the current Flutter version."
       }
     ]
   }
