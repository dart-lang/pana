--- conflicted
+++ resolved
@@ -12991,11 +12991,7 @@
         "title": "Package is multi-platform",
         "grantedPoints": 10,
         "maxPoints": 20,
-<<<<<<< HEAD
-        "summary": "### [x] 0/20 points: Supports 0 of 2 possible platforms (native, js)\n\n<details>\n<summary>\nPackage not compatible with runtime native-aot\n</summary>\n\nBecause:\n\n* `package:stream/stream.dart` that imports:\n* `package:stream/plugin.dart` that imports:\n* `package:rikulo_commons/mirrors.dart` that imports:\n* `dart:mirrors`\n</details>\n<details>\n<summary>\nPackage not compatible with runtime js\n</summary>\n\nBecause:\n\n* `package:stream/stream.dart` that imports:\n* `package:stream/plugin.dart` that imports:\n* `package:rikulo_commons/io.dart` that imports:\n* `dart:io`\n</details>"
-=======
-        "summary": "### [~] 10/20 points: Supports 1 of 2 possible platforms (**native**, js)\n\n<details>\n<summary>\nPackage not compatible with runtime native-aot\n</summary>\n\nBecause of the import of dart:mirrors via the import chain `package:stream/stream.dart` → `package:stream/plugin.dart` → `package:rikulo_commons/mirrors.dart` → `dart:mirrors`\n</details>\n<details>\n<summary>\nPackage not compatible with runtime js\n</summary>\n\nBecause of the import of dart:io via the import chain `package:stream/stream.dart` → `package:stream/plugin.dart` → `package:rikulo_commons/io.dart` → `dart:io`\n</details>"
->>>>>>> f64c9747
+        "summary": "### [~] 10/20 points: Supports 1 of 2 possible platforms (**native**, js)\n\n<details>\n<summary>\nPackage not compatible with runtime native-aot\n</summary>\n\nBecause:\n\n* `package:stream/stream.dart` that imports:\n* `package:stream/plugin.dart` that imports:\n* `package:rikulo_commons/mirrors.dart` that imports:\n* `dart:mirrors`\n</details>\n<details>\n<summary>\nPackage not compatible with runtime js\n</summary>\n\nBecause:\n\n* `package:stream/stream.dart` that imports:\n* `package:stream/plugin.dart` that imports:\n* `package:rikulo_commons/io.dart` that imports:\n* `dart:io`\n</details>"
       },
       {
         "title": "Code follows recommended code style",
