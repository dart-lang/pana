{
  "runtimeInfo": {
    "panaVersion": "{{pana-version}}",
    "sdkVersion": "{{sdk-version}}",
    "flutterVersions": {}
  },
  "packageName": "http",
  "packageVersion": "0.11.3+17",
  "pubspec": {
    "name": "http",
    "version": "0.11.3+17",
    "author": "Dart Team <misc@dartlang.org>",
    "homepage": "https://github.com/dart-lang/http",
    "description": "A composable, Future-based API for making HTTP requests.",
    "dependencies": {
      "async": ">=1.10.0 <3.0.0",
      "collection": "^1.5.0",
      "http_parser": ">=0.0.1 <4.0.0",
      "path": ">=0.9.0 <2.0.0"
    },
    "dev_dependencies": {
      "unittest": ">=0.9.0 <0.12.0"
    },
    "environment": {
      "sdk": ">=2.0.0-dev.61.0 <3.0.0"
    }
  },
  "platform": {
    "components": [],
    "uses": {
      "flutter": "allowed",
      "web": "allowed",
      "other": "allowed"
    },
    "reason": "No platform restriction found in primary library `package:http/http.dart`."
  },
  "licenses": [
    {
      "path": "LICENSE",
      "name": "BSD",
      "url": "https://github.com/dart-lang/http/blob/master/LICENSE"
    }
  ],
  "health": {
    "analyzeProcessFailed": false,
    "formatProcessFailed": false,
    "resolveProcessFailed": false,
    "analyzerErrorCount": 0,
    "analyzerWarningCount": 0,
    "analyzerHintCount": 185,
    "platformConflictCount": 0,
    "suggestions": [
      {
        "code": "dartanalyzer.warning",
        "level": "hint",
        "title": "Fix `lib/src/multipart_request.dart`.",
        "description": "Analysis of `lib/src/multipart_request.dart` reported 28 hints, including:\n\nline 15 col 24: Unnecessary new keyword.\n\nline 15 col 35: Only use double quotes for strings containing single quotes.\n\nline 40 col 33: Unnecessary new keyword.\n\nline 59 col 11: Annotate overridden members.\n\nline 63 col 17: Only use double quotes for strings containing single quotes.",
        "file": "lib/src/multipart_request.dart",
        "score": 13.09
      },
      {
        "code": "dartanalyzer.warning",
        "level": "hint",
        "title": "Fix `lib/src/base_client.dart`.",
        "description": "Analysis of `lib/src/base_client.dart` reported 24 hints, including:\n\nline 26 col 20: Annotate overridden members.\n\nline 27 col 21: Only use double quotes for strings containing single quotes.\n\nline 33 col 20: Annotate overridden members.\n\nline 34 col 21: Only use double quotes for strings containing single quotes.\n\nline 54 col 20: Annotate overridden members.",
        "file": "lib/src/base_client.dart",
        "score": 11.33
      },
      {
        "code": "dartanalyzer.warning",
        "level": "hint",
        "title": "Fix `lib/src/request.dart`.",
        "description": "Analysis of `lib/src/request.dart` reported 21 hints, including:\n\nline 21 col 11: Annotate overridden members.\n\nline 23 col 7: Annotate overridden members.\n\nline 24 col 11: Unnecessary new keyword.\n\nline 24 col 32: Only use double quotes for strings containing single quotes.\n\nline 25 col 9: Only use double quotes for strings containing single quotes.",
        "file": "lib/src/request.dart",
        "score": 9.99
      },
      {
        "code": "bulk",
        "level": "hint",
        "title": "Fix additional 15 files with analysis or formatting issues.",
        "description": "Additional issues in the following files:\n\n- `lib/src/multipart_file.dart` (19 hints)\n- `lib/browser_client.dart` (16 hints)\n- `lib/src/utils.dart` (16 hints)\n- `lib/src/response.dart` (11 hints)\n- `lib/src/base_request.dart` (10 hints)\n- `lib/src/io_client.dart` (9 hints)\n- `lib/src/base_response.dart` (7 hints)\n- `lib/src/mock_client.dart` (7 hints)\n- `lib/src/byte_stream.dart` (5 hints)\n- `lib/src/streamed_response.dart` (4 hints)\n- `lib/src/streamed_request.dart` (3 hints)\n- `lib/http.dart` (2 hints)\n- `lib/src/boundary_characters.dart` (1 hint)\n- `lib/src/client.dart` (1 hint)\n- `lib/src/exception.dart` (1 hint)\n",
        "score": 54.52
      }
    ]
  },
  "maintenance": {
    "missingChangelog": false,
    "missingExample": true,
    "missingReadme": false,
    "missingAnalysisOptions": false,
    "oldAnalysisOptions": true,
    "strongModeEnabled": true,
    "isExperimentalVersion": false,
    "isPreReleaseVersion": false,
    "suggestions": [
      {
        "code": "analysisOptions.renameRequired",
        "level": "warning",
        "title": "Use `analysis_options.yaml`.",
        "description": "Change the name of your package's `.analysis_options` file to `analysis_options.yaml`.",
        "score": 10.0
      },
      {
        "code": "example.missing",
        "level": "hint",
        "title": "Maintain an example.",
        "description": "Create a short demo in the `example/` directory to show how to use this package.\n\nCommon filename patterns include `main.dart`, `example.dart`, and `http.dart`. Packages with multiple examples should provide `example/README.md`.\n\nFor more information see the [pub package layout conventions](https://www.dartlang.org/tools/pub/package-layout#examples).",
        "score": 10.0
      },
      {
        "code": "pubspec.description.tooShort",
        "level": "hint",
        "title": "The package description is too short.",
        "description": "Add more detail to the `description` field of `pubspec.yaml`. Use 60 to 180 characters to describe the package, what it does, and its target use case.",
        "score": 4.0
      }
    ]
  },
  "suggestions": [
    {
      "code": "tagging.notCompatible",
      "level": "hint",
      "title": "Package not compatible with runtime flutter-web on web",
      "description": "Because of the import of dart:io via the import chain `package:http/http.dart` → `package:http/src/streamed_response.dart` → `package:http/src/base_request.dart` → `package:http/src/client.dart` → `package:http/src/io_client.dart` → `dart:io`"
    },
    {
      "code": "tagging.notCompatible",
      "level": "hint",
      "title": "Package not compatible with runtime web",
      "description": "Because of the import of dart:io via the import chain `package:http/http.dart` → `package:http/src/streamed_response.dart` → `package:http/src/base_request.dart` → `package:http/src/client.dart` → `package:http/src/io_client.dart` → `dart:io`"
    }
  ],
  "pkgResolution": {
    "dependencies": [
      {
        "package": "async",
        "dependencyType": "direct",
        "constraintType": "normal",
        "constraint": ">=1.10.0 <3.0.0"
      },
      {
        "package": "charcode",
        "dependencyType": "transitive",
        "constraintType": "inherited"
      },
      {
        "package": "collection",
        "dependencyType": "direct",
        "constraintType": "normal",
        "constraint": "^1.5.0"
      },
      {
        "package": "http_parser",
        "dependencyType": "direct",
        "constraintType": "normal",
        "constraint": ">=0.0.1 <4.0.0"
      },
      {
        "package": "meta",
        "dependencyType": "transitive",
        "constraintType": "inherited"
      },
      {
        "package": "path",
        "dependencyType": "direct",
        "constraintType": "normal",
        "constraint": ">=0.9.0 <2.0.0"
      },
      {
        "package": "source_span",
        "dependencyType": "transitive",
        "constraintType": "inherited"
      },
      {
        "package": "string_scanner",
        "dependencyType": "transitive",
        "constraintType": "inherited"
      },
      {
        "package": "term_glyph",
        "dependencyType": "transitive",
        "constraintType": "inherited"
      },
      {
        "package": "typed_data",
        "dependencyType": "transitive",
        "constraintType": "inherited"
      },
      {
        "package": "unittest",
        "dependencyType": "dev",
        "constraintType": "normal",
        "constraint": ">=0.9.0 <0.12.0"
      }
    ]
  },
  "dartFiles": {
    "lib/browser_client.dart": {
      "uri": "package:http/browser_client.dart",
      "size": 3638,
      "isFormatted": false,
      "codeProblems": [
        {
          "severity": "INFO",
          "errorType": "LINT",
          "errorCode": "prefer_collection_literals",
          "file": "lib/browser_client.dart",
          "line": 30,
          "col": 17,
          "length": 22,
          "description": "Use collection literals when possible."
        },
        {
          "severity": "INFO",
          "errorType": "LINT",
          "errorCode": "unnecessary_new",
          "file": "lib/browser_client.dart",
          "line": 30,
          "col": 17,
          "length": 22,
          "description": "Unnecessary new keyword."
        },
        {
          "severity": "INFO",
          "errorType": "LINT",
          "errorCode": "annotate_overrides",
          "file": "lib/browser_client.dart",
          "line": 42,
          "col": 28,
          "length": 4,
          "description": "Annotate overridden members."
        },
        {
          "severity": "INFO",
          "errorType": "LINT",
          "errorCode": "unnecessary_new",
          "file": "lib/browser_client.dart",
          "line": 44,
          "col": 15,
          "length": 17,
          "description": "Unnecessary new keyword."
        },
        {
          "severity": "INFO",
          "errorType": "LINT",
          "errorCode": "unnecessary_new",
          "file": "lib/browser_client.dart",
          "line": 51,
          "col": 21,
          "length": 33,
          "description": "Unnecessary new keyword."
        },
        {
          "severity": "INFO",
          "errorType": "LINT",
          "errorCode": "unawaited_futures",
          "file": "lib/browser_client.dart",
          "line": 52,
          "col": 5,
          "length": 828,
          "description": "`Future` results in `async` function bodies must be `await`ed or marked `unawaited` using `package:pedantic`."
        },
        {
          "severity": "INFO",
          "errorType": "LINT",
          "errorCode": "prefer_if_null_operators",
          "file": "lib/browser_client.dart",
          "line": 55,
          "col": 18,
          "length": 50,
          "description": "Prefer using if null operators."
        },
        {
          "severity": "INFO",
          "errorType": "LINT",
          "errorCode": "unnecessary_new",
          "file": "lib/browser_client.dart",
          "line": 55,
          "col": 41,
          "length": 12,
          "description": "Unnecessary new keyword."
        },
        {
          "severity": "INFO",
          "errorType": "LINT",
          "errorCode": "unnecessary_new",
          "file": "lib/browser_client.dart",
          "line": 56,
          "col": 20,
          "length": 16,
          "description": "Unnecessary new keyword."
        },
        {
          "severity": "INFO",
          "errorType": "LINT",
          "errorCode": "unnecessary_new",
          "file": "lib/browser_client.dart",
          "line": 60,
          "col": 28,
          "length": 243,
          "description": "Unnecessary new keyword."
        },
        {
          "severity": "INFO",
          "errorType": "LINT",
          "errorCode": "unnecessary_new",
          "file": "lib/browser_client.dart",
          "line": 61,
          "col": 13,
          "length": 30,
          "description": "Unnecessary new keyword."
        },
        {
          "severity": "INFO",
          "errorType": "LINT",
          "errorCode": "unnecessary_new",
          "file": "lib/browser_client.dart",
          "line": 71,
          "col": 13,
          "length": 50,
          "description": "Unnecessary new keyword."
        },
        {
          "severity": "INFO",
          "errorType": "LINT",
          "errorCode": "unawaited_futures",
          "file": "lib/browser_client.dart",
          "line": 78,
          "col": 5,
          "length": 298,
          "description": "`Future` results in `async` function bodies must be `await`ed or marked `unawaited` using `package:pedantic`."
        },
        {
          "severity": "INFO",
          "errorType": "LINT",
          "errorCode": "unnecessary_new",
          "file": "lib/browser_client.dart",
          "line": 82,
          "col": 11,
          "length": 57,
          "description": "Unnecessary new keyword."
        },
        {
          "severity": "INFO",
          "errorType": "LINT",
          "errorCode": "prefer_single_quotes",
          "file": "lib/browser_client.dart",
          "line": 82,
          "col": 31,
          "length": 23,
          "description": "Only use double quotes for strings containing single quotes."
        },
        {
          "severity": "INFO",
          "errorType": "LINT",
          "errorCode": "annotate_overrides",
          "file": "lib/browser_client.dart",
          "line": 104,
          "col": 8,
          "length": 5,
          "description": "Annotate overridden members."
        }
      ],
      "directLibs": [
        "dart:async",
        "dart:html",
        "dart:typed_data",
        "package:http/src/base_client.dart",
        "package:http/src/base_request.dart",
        "package:http/src/byte_stream.dart",
        "package:http/src/exception.dart",
        "package:http/src/streamed_response.dart"
      ],
      "transitiveLibs": [
        "dart-pana:web_safe_io",
        "dart:async",
        "dart:collection",
        "dart:convert",
        "dart:html",
        "dart:math",
        "dart:typed_data",
        "package:async/async.dart",
        "package:async/src/async_cache.dart",
        "package:async/src/async_memoizer.dart",
        "package:async/src/byte_collector.dart",
        "package:async/src/cancelable_operation.dart",
        "package:async/src/delegate/event_sink.dart",
        "package:async/src/delegate/future.dart",
        "package:async/src/delegate/sink.dart",
        "package:async/src/delegate/stream.dart",
        "package:async/src/delegate/stream_consumer.dart",
        "package:async/src/delegate/stream_sink.dart",
        "package:async/src/delegate/stream_subscription.dart",
        "package:async/src/future_group.dart",
        "package:async/src/lazy_stream.dart",
        "package:async/src/null_stream_sink.dart",
        "package:async/src/restartable_timer.dart",
        "package:async/src/result/capture_sink.dart",
        "package:async/src/result/capture_transformer.dart",
        "package:async/src/result/error.dart",
        "package:async/src/result/future.dart",
        "package:async/src/result/release_sink.dart",
        "package:async/src/result/release_transformer.dart",
        "package:async/src/result/result.dart",
        "package:async/src/result/value.dart",
        "package:async/src/single_subscription_transformer.dart",
        "package:async/src/stream_completer.dart",
        "package:async/src/stream_group.dart",
        "package:async/src/stream_queue.dart",
        "package:async/src/stream_sink_completer.dart",
        "package:async/src/stream_sink_transformer.dart",
        "package:async/src/stream_sink_transformer/handler_transformer.dart",
        "package:async/src/stream_sink_transformer/stream_transformer_wrapper.dart",
        "package:async/src/stream_sink_transformer/typed.dart",
        "package:async/src/stream_splitter.dart",
        "package:async/src/stream_subscription_transformer.dart",
        "package:async/src/stream_zip.dart",
        "package:async/src/subscription_stream.dart",
        "package:async/src/typed/stream_subscription.dart",
        "package:async/src/typed_stream_transformer.dart",
        "package:async/src/utils.dart",
        "package:charcode/ascii.dart",
        "package:charcode/charcode.dart",
        "package:charcode/html_entity.dart",
        "package:collection/collection.dart",
        "package:collection/src/algorithms.dart",
        "package:collection/src/canonicalized_map.dart",
        "package:collection/src/combined_wrappers/combined_iterable.dart",
        "package:collection/src/combined_wrappers/combined_list.dart",
        "package:collection/src/combined_wrappers/combined_map.dart",
        "package:collection/src/comparators.dart",
        "package:collection/src/empty_unmodifiable_set.dart",
        "package:collection/src/equality.dart",
        "package:collection/src/equality_map.dart",
        "package:collection/src/equality_set.dart",
        "package:collection/src/functions.dart",
        "package:collection/src/iterable_zip.dart",
        "package:collection/src/priority_queue.dart",
        "package:collection/src/queue_list.dart",
        "package:collection/src/union_set.dart",
        "package:collection/src/union_set_controller.dart",
        "package:collection/src/unmodifiable_wrappers.dart",
        "package:collection/src/utils.dart",
        "package:collection/src/wrappers.dart",
        "package:http/src/base_client.dart",
        "package:http/src/base_request.dart",
        "package:http/src/base_response.dart",
        "package:http/src/byte_stream.dart",
        "package:http/src/client.dart",
        "package:http/src/exception.dart",
        "package:http/src/io_client.dart",
        "package:http/src/request.dart",
        "package:http/src/response.dart",
        "package:http/src/streamed_response.dart",
        "package:http/src/utils.dart",
        "package:http_parser/http_parser.dart",
        "package:http_parser/src/authentication_challenge.dart",
        "package:http_parser/src/case_insensitive_map.dart",
        "package:http_parser/src/chunked_coding.dart",
        "package:http_parser/src/chunked_coding/decoder.dart",
        "package:http_parser/src/chunked_coding/encoder.dart",
        "package:http_parser/src/http_date.dart",
        "package:http_parser/src/media_type.dart",
        "package:http_parser/src/scan.dart",
        "package:http_parser/src/utils.dart",
        "package:meta/meta.dart",
        "package:path/path.dart",
        "package:path/src/characters.dart",
        "package:path/src/context.dart",
        "package:path/src/internal_style.dart",
        "package:path/src/parsed_path.dart",
        "package:path/src/path_exception.dart",
        "package:path/src/path_map.dart",
        "package:path/src/path_set.dart",
        "package:path/src/style.dart",
        "package:path/src/style/posix.dart",
        "package:path/src/style/url.dart",
        "package:path/src/style/windows.dart",
        "package:path/src/utils.dart",
        "package:source_span/source_span.dart",
        "package:source_span/src/colors.dart",
        "package:source_span/src/file.dart",
        "package:source_span/src/highlighter.dart",
        "package:source_span/src/location.dart",
        "package:source_span/src/location_mixin.dart",
        "package:source_span/src/span.dart",
        "package:source_span/src/span_exception.dart",
        "package:source_span/src/span_mixin.dart",
        "package:source_span/src/span_with_context.dart",
        "package:source_span/src/utils.dart",
        "package:string_scanner/src/eager_span_scanner.dart",
        "package:string_scanner/src/exception.dart",
        "package:string_scanner/src/line_scanner.dart",
        "package:string_scanner/src/relative_span_scanner.dart",
        "package:string_scanner/src/span_scanner.dart",
        "package:string_scanner/src/string_scanner.dart",
        "package:string_scanner/src/utils.dart",
        "package:string_scanner/string_scanner.dart",
        "package:term_glyph/src/generated/ascii_glyph_set.dart",
        "package:term_glyph/src/generated/glyph_set.dart",
        "package:term_glyph/src/generated/top_level.dart",
        "package:term_glyph/src/generated/unicode_glyph_set.dart",
        "package:term_glyph/term_glyph.dart",
        "package:typed_data/src/typed_buffer.dart",
        "package:typed_data/src/typed_queue.dart",
        "package:typed_data/typed_buffers.dart",
        "package:typed_data/typed_data.dart"
      ],
      "platform": {
        "components": [
          "html"
        ],
        "uses": {
          "flutter": "forbidden",
          "web": "used",
          "other": "forbidden"
        }
      }
    },
    "lib/http.dart": {
      "uri": "package:http/http.dart",
      "size": 7234,
      "isFormatted": false,
      "codeProblems": [
        {
          "severity": "INFO",
          "errorType": "LINT",
          "errorCode": "use_function_type_syntax_for_parameters",
          "file": "lib/http.dart",
          "line": 164,
          "col": 26,
          "length": 27,
          "description": "Use generic function type syntax for parameters."
        },
        {
          "severity": "INFO",
          "errorType": "LINT",
          "errorCode": "unnecessary_new",
          "file": "lib/http.dart",
          "line": 165,
          "col": 16,
          "length": 12,
          "description": "Unnecessary new keyword."
        }
      ],
      "directLibs": [
        "dart:async",
        "dart:convert",
        "dart:typed_data",
        "package:http/src/base_client.dart",
        "package:http/src/base_request.dart",
        "package:http/src/base_response.dart",
        "package:http/src/byte_stream.dart",
        "package:http/src/client.dart",
        "package:http/src/exception.dart",
        "package:http/src/io_client.dart",
        "package:http/src/multipart_file.dart",
        "package:http/src/multipart_request.dart",
        "package:http/src/request.dart",
        "package:http/src/response.dart",
        "package:http/src/streamed_request.dart",
        "package:http/src/streamed_response.dart"
      ],
      "transitiveLibs": [
        "dart-pana:web_safe_io",
        "dart:async",
        "dart:collection",
        "dart:convert",
        "dart:math",
        "dart:typed_data",
        "package:async/async.dart",
        "package:async/src/async_cache.dart",
        "package:async/src/async_memoizer.dart",
        "package:async/src/byte_collector.dart",
        "package:async/src/cancelable_operation.dart",
        "package:async/src/delegate/event_sink.dart",
        "package:async/src/delegate/future.dart",
        "package:async/src/delegate/sink.dart",
        "package:async/src/delegate/stream.dart",
        "package:async/src/delegate/stream_consumer.dart",
        "package:async/src/delegate/stream_sink.dart",
        "package:async/src/delegate/stream_subscription.dart",
        "package:async/src/future_group.dart",
        "package:async/src/lazy_stream.dart",
        "package:async/src/null_stream_sink.dart",
        "package:async/src/restartable_timer.dart",
        "package:async/src/result/capture_sink.dart",
        "package:async/src/result/capture_transformer.dart",
        "package:async/src/result/error.dart",
        "package:async/src/result/future.dart",
        "package:async/src/result/release_sink.dart",
        "package:async/src/result/release_transformer.dart",
        "package:async/src/result/result.dart",
        "package:async/src/result/value.dart",
        "package:async/src/single_subscription_transformer.dart",
        "package:async/src/stream_completer.dart",
        "package:async/src/stream_group.dart",
        "package:async/src/stream_queue.dart",
        "package:async/src/stream_sink_completer.dart",
        "package:async/src/stream_sink_transformer.dart",
        "package:async/src/stream_sink_transformer/handler_transformer.dart",
        "package:async/src/stream_sink_transformer/stream_transformer_wrapper.dart",
        "package:async/src/stream_sink_transformer/typed.dart",
        "package:async/src/stream_splitter.dart",
        "package:async/src/stream_subscription_transformer.dart",
        "package:async/src/stream_zip.dart",
        "package:async/src/subscription_stream.dart",
        "package:async/src/typed/stream_subscription.dart",
        "package:async/src/typed_stream_transformer.dart",
        "package:async/src/utils.dart",
        "package:charcode/ascii.dart",
        "package:charcode/charcode.dart",
        "package:charcode/html_entity.dart",
        "package:collection/collection.dart",
        "package:collection/src/algorithms.dart",
        "package:collection/src/canonicalized_map.dart",
        "package:collection/src/combined_wrappers/combined_iterable.dart",
        "package:collection/src/combined_wrappers/combined_list.dart",
        "package:collection/src/combined_wrappers/combined_map.dart",
        "package:collection/src/comparators.dart",
        "package:collection/src/empty_unmodifiable_set.dart",
        "package:collection/src/equality.dart",
        "package:collection/src/equality_map.dart",
        "package:collection/src/equality_set.dart",
        "package:collection/src/functions.dart",
        "package:collection/src/iterable_zip.dart",
        "package:collection/src/priority_queue.dart",
        "package:collection/src/queue_list.dart",
        "package:collection/src/union_set.dart",
        "package:collection/src/union_set_controller.dart",
        "package:collection/src/unmodifiable_wrappers.dart",
        "package:collection/src/utils.dart",
        "package:collection/src/wrappers.dart",
        "package:http/src/base_client.dart",
        "package:http/src/base_request.dart",
        "package:http/src/base_response.dart",
        "package:http/src/boundary_characters.dart",
        "package:http/src/byte_stream.dart",
        "package:http/src/client.dart",
        "package:http/src/exception.dart",
        "package:http/src/io_client.dart",
        "package:http/src/multipart_file.dart",
        "package:http/src/multipart_request.dart",
        "package:http/src/request.dart",
        "package:http/src/response.dart",
        "package:http/src/streamed_request.dart",
        "package:http/src/streamed_response.dart",
        "package:http/src/utils.dart",
        "package:http_parser/http_parser.dart",
        "package:http_parser/src/authentication_challenge.dart",
        "package:http_parser/src/case_insensitive_map.dart",
        "package:http_parser/src/chunked_coding.dart",
        "package:http_parser/src/chunked_coding/decoder.dart",
        "package:http_parser/src/chunked_coding/encoder.dart",
        "package:http_parser/src/http_date.dart",
        "package:http_parser/src/media_type.dart",
        "package:http_parser/src/scan.dart",
        "package:http_parser/src/utils.dart",
        "package:meta/meta.dart",
        "package:path/path.dart",
        "package:path/src/characters.dart",
        "package:path/src/context.dart",
        "package:path/src/internal_style.dart",
        "package:path/src/parsed_path.dart",
        "package:path/src/path_exception.dart",
        "package:path/src/path_map.dart",
        "package:path/src/path_set.dart",
        "package:path/src/style.dart",
        "package:path/src/style/posix.dart",
        "package:path/src/style/url.dart",
        "package:path/src/style/windows.dart",
        "package:path/src/utils.dart",
        "package:source_span/source_span.dart",
        "package:source_span/src/colors.dart",
        "package:source_span/src/file.dart",
        "package:source_span/src/highlighter.dart",
        "package:source_span/src/location.dart",
        "package:source_span/src/location_mixin.dart",
        "package:source_span/src/span.dart",
        "package:source_span/src/span_exception.dart",
        "package:source_span/src/span_mixin.dart",
        "package:source_span/src/span_with_context.dart",
        "package:source_span/src/utils.dart",
        "package:string_scanner/src/eager_span_scanner.dart",
        "package:string_scanner/src/exception.dart",
        "package:string_scanner/src/line_scanner.dart",
        "package:string_scanner/src/relative_span_scanner.dart",
        "package:string_scanner/src/span_scanner.dart",
        "package:string_scanner/src/string_scanner.dart",
        "package:string_scanner/src/utils.dart",
        "package:string_scanner/string_scanner.dart",
        "package:term_glyph/src/generated/ascii_glyph_set.dart",
        "package:term_glyph/src/generated/glyph_set.dart",
        "package:term_glyph/src/generated/top_level.dart",
        "package:term_glyph/src/generated/unicode_glyph_set.dart",
        "package:term_glyph/term_glyph.dart",
        "package:typed_data/src/typed_buffer.dart",
        "package:typed_data/src/typed_queue.dart",
        "package:typed_data/typed_buffers.dart",
        "package:typed_data/typed_data.dart"
      ],
      "platform": {
        "components": [],
        "uses": {
          "flutter": "allowed",
          "web": "allowed",
          "other": "allowed"
        }
      }
    },
    "lib/src/base_client.dart": {
      "uri": "package:http/src/base_client.dart",
      "size": 7821,
      "isFormatted": false,
      "codeProblems": [
        {
          "severity": "INFO",
          "errorType": "LINT",
          "errorCode": "annotate_overrides",
          "file": "lib/src/base_client.dart",
          "line": 26,
          "col": 20,
          "length": 4,
          "description": "Annotate overridden members."
        },
        {
          "severity": "INFO",
          "errorType": "LINT",
          "errorCode": "prefer_single_quotes",
          "file": "lib/src/base_client.dart",
          "line": 27,
          "col": 21,
          "length": 6,
          "description": "Only use double quotes for strings containing single quotes."
        },
        {
          "severity": "INFO",
          "errorType": "LINT",
          "errorCode": "annotate_overrides",
          "file": "lib/src/base_client.dart",
          "line": 33,
          "col": 20,
          "length": 3,
          "description": "Annotate overridden members."
        },
        {
          "severity": "INFO",
          "errorType": "LINT",
          "errorCode": "prefer_single_quotes",
          "file": "lib/src/base_client.dart",
          "line": 34,
          "col": 21,
          "length": 5,
          "description": "Only use double quotes for strings containing single quotes."
        },
        {
          "severity": "INFO",
          "errorType": "LINT",
          "errorCode": "annotate_overrides",
          "file": "lib/src/base_client.dart",
          "line": 54,
          "col": 20,
          "length": 4,
          "description": "Annotate overridden members."
        },
        {
          "severity": "INFO",
          "errorType": "LINT",
          "errorCode": "prefer_single_quotes",
          "file": "lib/src/base_client.dart",
          "line": 56,
          "col": 21,
          "length": 6,
          "description": "Only use double quotes for strings containing single quotes."
        },
        {
          "severity": "INFO",
          "errorType": "LINT",
          "errorCode": "annotate_overrides",
          "file": "lib/src/base_client.dart",
          "line": 76,
          "col": 20,
          "length": 3,
          "description": "Annotate overridden members."
        },
        {
          "severity": "INFO",
          "errorType": "LINT",
          "errorCode": "prefer_single_quotes",
          "file": "lib/src/base_client.dart",
          "line": 78,
          "col": 21,
          "length": 5,
          "description": "Only use double quotes for strings containing single quotes."
        },
        {
          "severity": "INFO",
          "errorType": "LINT",
          "errorCode": "annotate_overrides",
          "file": "lib/src/base_client.dart",
          "line": 98,
          "col": 20,
          "length": 5,
          "description": "Annotate overridden members."
        },
        {
          "severity": "INFO",
          "errorType": "LINT",
          "errorCode": "prefer_single_quotes",
          "file": "lib/src/base_client.dart",
          "line": 100,
          "col": 21,
          "length": 7,
          "description": "Only use double quotes for strings containing single quotes."
        },
        {
          "severity": "INFO",
          "errorType": "LINT",
          "errorCode": "annotate_overrides",
          "file": "lib/src/base_client.dart",
          "line": 106,
          "col": 20,
          "length": 6,
          "description": "Annotate overridden members."
        },
        {
          "severity": "INFO",
          "errorType": "LINT",
          "errorCode": "prefer_single_quotes",
          "file": "lib/src/base_client.dart",
          "line": 107,
          "col": 21,
          "length": 8,
          "description": "Only use double quotes for strings containing single quotes."
        },
        {
          "severity": "INFO",
          "errorType": "LINT",
          "errorCode": "annotate_overrides",
          "file": "lib/src/base_client.dart",
          "line": 118,
          "col": 18,
          "length": 4,
          "description": "Annotate overridden members."
        },
        {
          "severity": "INFO",
          "errorType": "LINT",
          "errorCode": "annotate_overrides",
          "file": "lib/src/base_client.dart",
          "line": 134,
          "col": 21,
          "length": 9,
          "description": "Annotate overridden members."
        },
        {
          "severity": "INFO",
          "errorType": "LINT",
          "errorCode": "annotate_overrides",
          "file": "lib/src/base_client.dart",
          "line": 148,
          "col": 28,
          "length": 4,
          "description": "Annotate overridden members."
        },
        {
          "severity": "INFO",
          "errorType": "LINT",
          "errorCode": "unnecessary_new",
          "file": "lib/src/base_client.dart",
          "line": 155,
          "col": 19,
          "length": 24,
          "description": "Unnecessary new keyword."
        },
        {
          "severity": "INFO",
          "errorType": "HINT",
          "errorCode": "DEPRECATED_MEMBER_USE",
          "file": "lib/src/base_client.dart",
          "line": 163,
          "col": 44,
          "length": 5,
          "description": "'typed' is deprecated and shouldn't be used. Use list.cast<E> instead.."
        },
        {
          "severity": "INFO",
          "errorType": "HINT",
          "errorCode": "DEPRECATED_MEMBER_USE",
          "file": "lib/src/base_client.dart",
          "line": 165,
          "col": 44,
          "length": 5,
          "description": "'typed' is deprecated and shouldn't be used. Use map.cast<K, V> instead.."
        },
        {
          "severity": "INFO",
          "errorType": "LINT",
          "errorCode": "unnecessary_new",
          "file": "lib/src/base_client.dart",
          "line": 167,
          "col": 15,
          "length": 50,
          "description": "Unnecessary new keyword."
        },
        {
          "severity": "INFO",
          "errorType": "LINT",
          "errorCode": "prefer_single_quotes",
          "file": "lib/src/base_client.dart",
          "line": 177,
          "col": 19,
          "length": 59,
          "description": "Only use double quotes for strings containing single quotes."
        },
        {
          "severity": "INFO",
          "errorType": "LINT",
          "errorCode": "prefer_single_quotes",
          "file": "lib/src/base_client.dart",
          "line": 179,
          "col": 17,
          "length": 36,
          "description": "Only use double quotes for strings containing single quotes."
        },
        {
          "severity": "INFO",
          "errorType": "LINT",
          "errorCode": "unnecessary_new",
          "file": "lib/src/base_client.dart",
          "line": 182,
          "col": 11,
          "length": 37,
          "description": "Unnecessary new keyword."
        },
        {
          "severity": "INFO",
          "errorType": "LINT",
          "errorCode": "prefer_single_quotes",
          "file": "lib/src/base_client.dart",
          "line": 182,
          "col": 31,
          "length": 11,
          "description": "Only use double quotes for strings containing single quotes."
        },
        {
          "severity": "INFO",
          "errorType": "LINT",
          "errorCode": "annotate_overrides",
          "file": "lib/src/base_client.dart",
          "line": 188,
          "col": 8,
          "length": 5,
          "description": "Annotate overridden members."
        }
      ]
    },
    "lib/src/base_request.dart": {
      "uri": "package:http/src/base_request.dart",
      "size": 4739,
      "isFormatted": false,
      "codeProblems": [
        {
          "severity": "INFO",
          "errorType": "LINT",
          "errorCode": "unnecessary_new",
          "file": "lib/src/base_request.dart",
          "line": 37,
          "col": 13,
          "length": 51,
          "description": "Unnecessary new keyword."
        },
        {
          "severity": "INFO",
          "errorType": "LINT",
          "errorCode": "prefer_single_quotes",
          "file": "lib/src/base_request.dart",
          "line": 37,
          "col": 31,
          "length": 32,
          "description": "Only use double quotes for strings containing single quotes."
        },
        {
          "severity": "INFO",
          "errorType": "LINT",
          "errorCode": "unnecessary_new",
          "file": "lib/src/base_request.dart",
          "line": 86,
          "col": 17,
          "length": 147,
          "description": "Unnecessary new keyword."
        },
        {
          "severity": "INFO",
          "errorType": "LINT",
          "errorCode": "unnecessary_new",
          "file": "lib/src/base_request.dart",
          "line": 101,
          "col": 26,
          "length": 53,
          "description": "Unnecessary new keyword."
        },
        {
          "severity": "INFO",
          "errorType": "LINT",
          "errorCode": "unnecessary_new",
          "file": "lib/src/base_request.dart",
          "line": 113,
          "col": 18,
          "length": 12,
          "description": "Unnecessary new keyword."
        },
        {
          "severity": "INFO",
          "errorType": "LINT",
          "errorCode": "unnecessary_new",
          "file": "lib/src/base_request.dart",
          "line": 118,
          "col": 14,
          "length": 362,
          "description": "Unnecessary new keyword."
        },
        {
          "severity": "INFO",
          "errorType": "LINT",
          "errorCode": "unnecessary_new",
          "file": "lib/src/base_request.dart",
          "line": 119,
          "col": 11,
          "length": 22,
          "description": "Unnecessary new keyword."
        },
        {
          "severity": "INFO",
          "errorType": "LINT",
          "errorCode": "unnecessary_new",
          "file": "lib/src/base_request.dart",
          "line": 136,
          "col": 11,
          "length": 51,
          "description": "Unnecessary new keyword."
        },
        {
          "severity": "INFO",
          "errorType": "LINT",
          "errorCode": "annotate_overrides",
          "file": "lib/src/base_request.dart",
          "line": 139,
          "col": 10,
          "length": 8,
          "description": "Annotate overridden members."
        },
        {
          "severity": "INFO",
          "errorType": "LINT",
          "errorCode": "prefer_single_quotes",
          "file": "lib/src/base_request.dart",
          "line": 139,
          "col": 24,
          "length": 14,
          "description": "Only use double quotes for strings containing single quotes."
        }
      ]
    },
    "lib/src/base_response.dart": {
      "uri": "package:http/src/base_response.dart",
      "size": 1727,
      "isFormatted": false,
      "codeProblems": [
        {
          "severity": "INFO",
          "errorType": "LINT",
          "errorCode": "prefer_equal_for_default_values",
          "file": "lib/src/base_response.dart",
          "line": 43,
          "col": 20,
          "length": 1,
          "description": "Use `=` to separate a named parameter from its default value."
        },
        {
          "severity": "INFO",
          "errorType": "LINT",
          "errorCode": "prefer_equal_for_default_values",
          "file": "lib/src/base_response.dart",
          "line": 44,
          "col": 23,
          "length": 1,
          "description": "Use `=` to separate a named parameter from its default value."
        },
        {
          "severity": "INFO",
          "errorType": "LINT",
          "errorCode": "prefer_equal_for_default_values",
          "file": "lib/src/base_response.dart",
          "line": 45,
          "col": 33,
          "length": 1,
          "description": "Use `=` to separate a named parameter from its default value."
        },
        {
          "severity": "INFO",
          "errorType": "LINT",
          "errorCode": "unnecessary_new",
          "file": "lib/src/base_response.dart",
          "line": 48,
          "col": 13,
          "length": 53,
          "description": "Unnecessary new keyword."
        },
        {
          "severity": "INFO",
          "errorType": "LINT",
          "errorCode": "prefer_single_quotes",
          "file": "lib/src/base_response.dart",
          "line": 48,
          "col": 31,
          "length": 34,
          "description": "Only use double quotes for strings containing single quotes."
        },
        {
          "severity": "INFO",
          "errorType": "LINT",
          "errorCode": "unnecessary_new",
          "file": "lib/src/base_response.dart",
          "line": 50,
          "col": 13,
          "length": 59,
          "description": "Unnecessary new keyword."
        },
        {
          "severity": "INFO",
          "errorType": "LINT",
          "errorCode": "prefer_single_quotes",
          "file": "lib/src/base_response.dart",
          "line": 50,
          "col": 31,
          "length": 40,
          "description": "Only use double quotes for strings containing single quotes."
        }
      ]
    },
    "lib/src/boundary_characters.dart": {
      "uri": "package:http/src/boundary_characters.dart",
      "size": 953,
      "isFormatted": false,
      "codeProblems": [
        {
          "severity": "INFO",
          "errorType": "LINT",
          "errorCode": "unnecessary_const",
          "file": "lib/src/boundary_characters.dart",
          "line": 12,
          "col": 39,
          "length": 310,
          "description": "Avoid const keyword."
        }
      ]
    },
    "lib/src/byte_stream.dart": {
      "uri": "package:http/src/byte_stream.dart",
      "size": 1391,
      "isFormatted": false,
      "codeProblems": [
        {
          "severity": "INFO",
          "errorType": "LINT",
          "errorCode": "unnecessary_new",
          "file": "lib/src/byte_stream.dart",
          "line": 17,
          "col": 7,
          "length": 48,
          "description": "Unnecessary new keyword."
        },
        {
          "severity": "INFO",
          "errorType": "LINT",
          "errorCode": "unnecessary_new",
          "file": "lib/src/byte_stream.dart",
          "line": 17,
          "col": 22,
          "length": 32,
          "description": "Unnecessary new keyword."
        },
        {
          "severity": "INFO",
          "errorType": "LINT",
          "errorCode": "unnecessary_new",
          "file": "lib/src/byte_stream.dart",
          "line": 21,
          "col": 21,
          "length": 26,
          "description": "Unnecessary new keyword."
        },
        {
          "severity": "INFO",
          "errorType": "LINT",
          "errorCode": "unnecessary_new",
          "file": "lib/src/byte_stream.dart",
          "line": 22,
          "col": 16,
          "length": 105,
          "description": "Unnecessary new keyword."
        },
        {
          "severity": "INFO",
          "errorType": "LINT",
          "errorCode": "unnecessary_new",
          "file": "lib/src/byte_stream.dart",
          "line": 23,
          "col": 28,
          "length": 29,
          "description": "Unnecessary new keyword."
        }
      ]
    },
    "lib/src/client.dart": {
      "uri": "package:http/src/client.dart",
      "size": 6152,
      "isFormatted": false,
      "codeProblems": [
        {
          "severity": "INFO",
          "errorType": "LINT",
          "errorCode": "unnecessary_new",
          "file": "lib/src/client.dart",
          "line": 30,
          "col": 23,
          "length": 14,
          "description": "Unnecessary new keyword."
        }
      ]
    },
    "lib/src/exception.dart": {
      "uri": "package:http/src/exception.dart",
      "size": 502,
      "isFormatted": true,
      "codeProblems": [
        {
          "severity": "INFO",
          "errorType": "LINT",
          "errorCode": "annotate_overrides",
          "file": "lib/src/exception.dart",
          "line": 14,
          "col": 10,
          "length": 8,
          "description": "Annotate overridden members."
        }
      ]
    },
    "lib/src/io_client.dart": {
      "uri": "package:http/src/io_client.dart",
      "size": 2530,
      "isFormatted": false,
      "codeProblems": [
        {
          "severity": "INFO",
          "errorType": "LINT",
          "errorCode": "unnecessary_new",
          "file": "lib/src/io_client.dart",
          "line": 23,
          "col": 52,
          "length": 16,
          "description": "Unnecessary new keyword."
        },
        {
          "severity": "INFO",
          "errorType": "LINT",
          "errorCode": "annotate_overrides",
          "file": "lib/src/io_client.dart",
          "line": 26,
          "col": 28,
          "length": 4,
          "description": "Annotate overridden members."
        },
        {
          "severity": "INFO",
          "errorType": "LINT",
          "errorCode": "prefer_if_null_operators",
          "file": "lib/src/io_client.dart",
          "line": 35,
          "col": 29,
          "length": 86,
          "description": "Prefer using if null operators."
        },
        {
          "severity": "INFO",
          "errorType": "HINT",
          "errorCode": "DEPRECATED_MEMBER_USE",
          "file": "lib/src/io_client.dart",
          "line": 44,
          "col": 36,
          "length": 5,
          "description": "'typed' is deprecated and shouldn't be used. Use StreamController<T>(sync: true)..stream.cast<S>().pipe(sink)."
        },
        {
          "severity": "INFO",
          "errorType": "LINT",
          "errorCode": "unnecessary_new",
          "file": "lib/src/io_client.dart",
          "line": 50,
          "col": 14,
          "length": 576,
          "description": "Unnecessary new keyword."
        },
        {
          "severity": "INFO",
          "errorType": "HINT",
          "errorCode": "DEPRECATED_MEMBER_USE",
          "file": "lib/src/io_client.dart",
          "line": 51,
          "col": 28,
          "length": 5,
          "description": "'typed' is deprecated and shouldn't be used. Use stream.cast instead."
        },
        {
          "severity": "INFO",
          "errorType": "LINT",
          "errorCode": "unnecessary_new",
          "file": "lib/src/io_client.dart",
          "line": 52,
          "col": 21,
          "length": 45,
          "description": "Unnecessary new keyword."
        },
        {
          "severity": "INFO",
          "errorType": "LINT",
          "errorCode": "unnecessary_new",
          "file": "lib/src/io_client.dart",
          "line": 64,
          "col": 13,
          "length": 45,
          "description": "Unnecessary new keyword."
        },
        {
          "severity": "INFO",
          "errorType": "LINT",
          "errorCode": "annotate_overrides",
          "file": "lib/src/io_client.dart",
          "line": 70,
          "col": 8,
          "length": 5,
          "description": "Annotate overridden members."
        }
      ]
    },
    "lib/src/mock_client.dart": {
      "uri": "package:http/src/mock_client.dart",
      "size": 3320,
      "isFormatted": false,
      "codeProblems": [
        {
          "severity": "INFO",
          "errorType": "LINT",
          "errorCode": "unnecessary_new",
          "file": "lib/src/mock_client.dart",
          "line": 33,
          "col": 23,
          "length": 48,
          "description": "Unnecessary new keyword."
        },
        {
          "severity": "INFO",
          "errorType": "LINT",
          "errorCode": "unnecessary_new",
          "file": "lib/src/mock_client.dart",
          "line": 43,
          "col": 16,
          "length": 395,
          "description": "Unnecessary new keyword."
        },
        {
          "severity": "INFO",
          "errorType": "LINT",
          "errorCode": "unnecessary_new",
          "file": "lib/src/mock_client.dart",
          "line": 44,
          "col": 13,
          "length": 44,
          "description": "Unnecessary new keyword."
        },
        {
          "severity": "INFO",
          "errorType": "LINT",
          "errorCode": "unnecessary_new",
          "file": "lib/src/mock_client.dart",
          "line": 60,
          "col": 16,
          "length": 362,
          "description": "Unnecessary new keyword."
        },
        {
          "severity": "INFO",
          "errorType": "LINT",
          "errorCode": "annotate_overrides",
          "file": "lib/src/mock_client.dart",
          "line": 73,
          "col": 28,
          "length": 4,
          "description": "Annotate overridden members."
        },
        {
          "severity": "INFO",
          "errorType": "LINT",
          "errorCode": "prefer_generic_function_type_aliases",
          "file": "lib/src/mock_client.dart",
          "line": 81,
          "col": 34,
          "length": 23,
          "description": "Prefer generic function type aliases."
        },
        {
          "severity": "INFO",
          "errorType": "LINT",
          "errorCode": "prefer_generic_function_type_aliases",
          "file": "lib/src/mock_client.dart",
          "line": 86,
          "col": 26,
          "length": 17,
          "description": "Prefer generic function type aliases."
        }
      ]
    },
    "lib/src/multipart_file.dart": {
      "uri": "package:http/src/multipart_file.dart",
      "size": 4431,
      "isFormatted": false,
      "codeProblems": [
        {
          "severity": "INFO",
          "errorType": "LINT",
          "errorCode": "unnecessary_this",
          "file": "lib/src/multipart_file.dart",
          "line": 47,
          "col": 7,
          "length": 4,
          "description": "Don't access members with `this` unless avoiding shadowing."
        },
        {
          "severity": "INFO",
          "errorType": "LINT",
          "errorCode": "unnecessary_this",
          "file": "lib/src/multipart_file.dart",
          "line": 48,
          "col": 7,
          "length": 4,
          "description": "Don't access members with `this` unless avoiding shadowing."
        },
        {
          "severity": "INFO",
          "errorType": "LINT",
          "errorCode": "prefer_if_null_operators",
          "file": "lib/src/multipart_file.dart",
          "line": 48,
          "col": 26,
          "length": 90,
          "description": "Prefer using if null operators."
        },
        {
          "severity": "INFO",
          "errorType": "LINT",
          "errorCode": "unnecessary_new",
          "file": "lib/src/multipart_file.dart",
          "line": 49,
          "col": 11,
          "length": 44,
          "description": "Unnecessary new keyword."
        },
        {
          "severity": "INFO",
          "errorType": "LINT",
          "errorCode": "prefer_single_quotes",
          "file": "lib/src/multipart_file.dart",
          "line": 49,
          "col": 25,
          "length": 13,
          "description": "Only use double quotes for strings containing single quotes."
        },
        {
          "severity": "INFO",
          "errorType": "LINT",
          "errorCode": "prefer_single_quotes",
          "file": "lib/src/multipart_file.dart",
          "line": 49,
          "col": 40,
          "length": 14,
          "description": "Only use double quotes for strings containing single quotes."
        },
        {
          "severity": "INFO",
          "errorType": "LINT",
          "errorCode": "unnecessary_new",
          "file": "lib/src/multipart_file.dart",
          "line": 57,
          "col": 18,
          "length": 31,
          "description": "Unnecessary new keyword."
        },
        {
          "severity": "INFO",
          "errorType": "LINT",
          "errorCode": "unnecessary_new",
          "file": "lib/src/multipart_file.dart",
          "line": 58,
          "col": 12,
          "length": 108,
          "description": "Unnecessary new keyword."
        },
        {
          "severity": "INFO",
          "errorType": "LINT",
          "errorCode": "prefer_if_null_operators",
          "file": "lib/src/multipart_file.dart",
          "line": 71,
          "col": 19,
          "length": 104,
          "description": "Prefer using if null operators."
        },
        {
          "severity": "INFO",
          "errorType": "LINT",
          "errorCode": "unnecessary_new",
          "file": "lib/src/multipart_file.dart",
          "line": 71,
          "col": 41,
          "length": 30,
          "description": "Unnecessary new keyword."
        },
        {
          "severity": "INFO",
          "errorType": "LINT",
          "errorCode": "prefer_single_quotes",
          "file": "lib/src/multipart_file.dart",
          "line": 71,
          "col": 55,
          "length": 6,
          "description": "Only use double quotes for strings containing single quotes."
        },
        {
          "severity": "INFO",
          "errorType": "LINT",
          "errorCode": "prefer_single_quotes",
          "file": "lib/src/multipart_file.dart",
          "line": 71,
          "col": 63,
          "length": 7,
          "description": "Only use double quotes for strings containing single quotes."
        },
        {
          "severity": "INFO",
          "errorType": "LINT",
          "errorCode": "unnecessary_new",
          "file": "lib/src/multipart_file.dart",
          "line": 76,
          "col": 12,
          "length": 120,
          "description": "Unnecessary new keyword."
        },
        {
          "severity": "INFO",
          "errorType": "LINT",
          "errorCode": "prefer_conditional_assignment",
          "file": "lib/src/multipart_file.dart",
          "line": 92,
          "col": 5,
          "length": 57,
          "description": "Prefer using `??=` over testing for null."
        },
        {
          "severity": "INFO",
          "errorType": "LINT",
          "errorCode": "unnecessary_new",
          "file": "lib/src/multipart_file.dart",
          "line": 93,
          "col": 16,
          "length": 18,
          "description": "Unnecessary new keyword."
        },
        {
          "severity": "INFO",
          "errorType": "LINT",
          "errorCode": "unnecessary_new",
          "file": "lib/src/multipart_file.dart",
          "line": 95,
          "col": 18,
          "length": 55,
          "description": "Unnecessary new keyword."
        },
        {
          "severity": "INFO",
          "errorType": "HINT",
          "errorCode": "DEPRECATED_MEMBER_USE",
          "file": "lib/src/multipart_file.dart",
          "line": 95,
          "col": 50,
          "length": 5,
          "description": "'typed' is deprecated and shouldn't be used. Use stream.cast instead."
        },
        {
          "severity": "INFO",
          "errorType": "LINT",
          "errorCode": "unnecessary_new",
          "file": "lib/src/multipart_file.dart",
          "line": 96,
          "col": 12,
          "length": 102,
          "description": "Unnecessary new keyword."
        },
        {
          "severity": "INFO",
          "errorType": "LINT",
          "errorCode": "unnecessary_new",
          "file": "lib/src/multipart_file.dart",
          "line": 106,
          "col": 13,
          "length": 59,
          "description": "Unnecessary new keyword."
        }
      ]
    },
    "lib/src/multipart_request.dart": {
      "uri": "package:http/src/multipart_request.dart",
      "size": 5905,
      "isFormatted": false,
      "codeProblems": [
        {
          "severity": "INFO",
          "errorType": "LINT",
          "errorCode": "unnecessary_new",
          "file": "lib/src/multipart_request.dart",
          "line": 15,
          "col": 24,
          "length": 25,
          "description": "Unnecessary new keyword."
        },
        {
          "severity": "INFO",
          "errorType": "LINT",
          "errorCode": "prefer_single_quotes",
          "file": "lib/src/multipart_request.dart",
          "line": 15,
          "col": 35,
          "length": 13,
          "description": "Only use double quotes for strings containing single quotes."
        },
        {
          "severity": "INFO",
          "errorType": "LINT",
          "errorCode": "unnecessary_new",
          "file": "lib/src/multipart_request.dart",
          "line": 40,
          "col": 33,
          "length": 12,
          "description": "Unnecessary new keyword."
        },
        {
          "severity": "INFO",
          "errorType": "LINT",
          "errorCode": "annotate_overrides",
          "file": "lib/src/multipart_request.dart",
          "line": 59,
          "col": 11,
          "length": 13,
          "description": "Annotate overridden members."
        },
        {
          "severity": "INFO",
          "errorType": "LINT",
          "errorCode": "prefer_single_quotes",
          "file": "lib/src/multipart_request.dart",
          "line": 63,
          "col": 17,
          "length": 4,
          "description": "Only use double quotes for strings containing single quotes."
        },
        {
          "severity": "INFO",
          "errorType": "LINT",
          "errorCode": "prefer_single_quotes",
          "file": "lib/src/multipart_request.dart",
          "line": 63,
          "col": 50,
          "length": 6,
          "description": "Only use double quotes for strings containing single quotes."
        },
        {
          "severity": "INFO",
          "errorType": "LINT",
          "errorCode": "prefer_single_quotes",
          "file": "lib/src/multipart_request.dart",
          "line": 65,
          "col": 39,
          "length": 6,
          "description": "Only use double quotes for strings containing single quotes."
        },
        {
          "severity": "INFO",
          "errorType": "LINT",
          "errorCode": "prefer_single_quotes",
          "file": "lib/src/multipart_request.dart",
          "line": 69,
          "col": 17,
          "length": 4,
          "description": "Only use double quotes for strings containing single quotes."
        },
        {
          "severity": "INFO",
          "errorType": "LINT",
          "errorCode": "prefer_single_quotes",
          "file": "lib/src/multipart_request.dart",
          "line": 69,
          "col": 50,
          "length": 6,
          "description": "Only use double quotes for strings containing single quotes."
        },
        {
          "severity": "INFO",
          "errorType": "LINT",
          "errorCode": "prefer_single_quotes",
          "file": "lib/src/multipart_request.dart",
          "line": 71,
          "col": 25,
          "length": 6,
          "description": "Only use double quotes for strings containing single quotes."
        },
        {
          "severity": "INFO",
          "errorType": "LINT",
          "errorCode": "prefer_single_quotes",
          "file": "lib/src/multipart_request.dart",
          "line": 74,
          "col": 21,
          "length": 4,
          "description": "Only use double quotes for strings containing single quotes."
        },
        {
          "severity": "INFO",
          "errorType": "LINT",
          "errorCode": "prefer_single_quotes",
          "file": "lib/src/multipart_request.dart",
          "line": 74,
          "col": 54,
          "length": 8,
          "description": "Only use double quotes for strings containing single quotes."
        },
        {
          "severity": "INFO",
          "errorType": "LINT",
          "errorCode": "avoid_return_types_on_setters",
          "file": "lib/src/multipart_request.dart",
          "line": 77,
          "col": 3,
          "length": 4,
          "description": "Avoid return types on setters."
        },
        {
          "severity": "INFO",
          "errorType": "LINT",
          "errorCode": "annotate_overrides",
          "file": "lib/src/multipart_request.dart",
          "line": 77,
          "col": 12,
          "length": 13,
          "description": "Annotate overridden members."
        },
        {
          "severity": "INFO",
          "errorType": "LINT",
          "errorCode": "unnecessary_new",
          "file": "lib/src/multipart_request.dart",
          "line": 78,
          "col": 11,
          "length": 95,
          "description": "Unnecessary new keyword."
        },
        {
          "severity": "INFO",
          "errorType": "LINT",
          "errorCode": "prefer_single_quotes",
          "file": "lib/src/multipart_request.dart",
          "line": 78,
          "col": 32,
          "length": 43,
          "description": "Only use double quotes for strings containing single quotes."
        },
        {
          "severity": "INFO",
          "errorType": "LINT",
          "errorCode": "prefer_single_quotes",
          "file": "lib/src/multipart_request.dart",
          "line": 79,
          "col": 9,
          "length": 21,
          "description": "Only use double quotes for strings containing single quotes."
        },
        {
          "severity": "INFO",
          "errorType": "LINT",
          "errorCode": "annotate_overrides",
          "file": "lib/src/multipart_request.dart",
          "line": 84,
          "col": 14,
          "length": 8,
          "description": "Annotate overridden members."
        },
        {
          "severity": "INFO",
          "errorType": "LINT",
          "errorCode": "unnecessary_new",
          "file": "lib/src/multipart_request.dart",
          "line": 90,
          "col": 22,
          "length": 43,
          "description": "Unnecessary new keyword."
        },
        {
          "severity": "INFO",
          "errorType": "LINT",
          "errorCode": "always_declare_return_types",
          "file": "lib/src/multipart_request.dart",
          "line": 96,
          "col": 5,
          "length": 9,
          "description": "The function writeUtf8 should have a return type but doesn't."
        },
        {
          "severity": "INFO",
          "errorType": "LINT",
          "errorCode": "always_declare_return_types",
          "file": "lib/src/multipart_request.dart",
          "line": 97,
          "col": 5,
          "length": 9,
          "description": "The function writeLine should have a return type but doesn't."
        },
        {
          "severity": "INFO",
          "errorType": "LINT",
          "errorCode": "unnecessary_new",
          "file": "lib/src/multipart_request.dart",
          "line": 118,
          "col": 12,
          "length": 33,
          "description": "Unnecessary new keyword."
        },
        {
          "severity": "INFO",
          "errorType": "LINT",
          "errorCode": "prefer_single_quotes",
          "file": "lib/src/multipart_request.dart",
          "line": 153,
          "col": 45,
          "length": 8,
          "description": "Only use double quotes for strings containing single quotes."
        },
        {
          "severity": "INFO",
          "errorType": "LINT",
          "errorCode": "prefer_single_quotes",
          "file": "lib/src/multipart_request.dart",
          "line": 153,
          "col": 71,
          "length": 5,
          "description": "Only use double quotes for strings containing single quotes."
        },
        {
          "severity": "INFO",
          "errorType": "LINT",
          "errorCode": "prefer_single_quotes",
          "file": "lib/src/multipart_request.dart",
          "line": 158,
          "col": 18,
          "length": 21,
          "description": "Only use double quotes for strings containing single quotes."
        },
        {
          "severity": "INFO",
          "errorType": "LINT",
          "errorCode": "unnecessary_new",
          "file": "lib/src/multipart_request.dart",
          "line": 159,
          "col": 16,
          "length": 178,
          "description": "Unnecessary new keyword."
        },
        {
          "severity": "INFO",
          "errorType": "LINT",
          "errorCode": "prefer_single_quotes",
          "file": "lib/src/multipart_request.dart",
          "line": 163,
          "col": 12,
          "length": 42,
          "description": "Only use double quotes for strings containing single quotes."
        },
        {
          "severity": "INFO",
          "errorType": "LINT",
          "errorCode": "unnecessary_new",
          "file": "lib/src/multipart_request.dart",
          "line": 163,
          "col": 22,
          "length": 30,
          "description": "Unnecessary new keyword."
        }
      ]
    },
    "lib/src/request.dart": {
      "uri": "package:http/src/request.dart",
      "size": 5952,
      "isFormatted": false,
      "codeProblems": [
        {
          "severity": "INFO",
          "errorType": "LINT",
          "errorCode": "annotate_overrides",
          "file": "lib/src/request.dart",
          "line": 21,
          "col": 11,
          "length": 13,
          "description": "Annotate overridden members."
        },
        {
          "severity": "INFO",
          "errorType": "LINT",
          "errorCode": "annotate_overrides",
          "file": "lib/src/request.dart",
          "line": 23,
          "col": 7,
          "length": 13,
          "description": "Annotate overridden members."
        },
        {
          "severity": "INFO",
          "errorType": "LINT",
          "errorCode": "unnecessary_new",
          "file": "lib/src/request.dart",
          "line": 24,
          "col": 11,
          "length": 106,
          "description": "Unnecessary new keyword."
        },
        {
          "severity": "INFO",
          "errorType": "LINT",
          "errorCode": "prefer_single_quotes",
          "file": "lib/src/request.dart",
          "line": 24,
          "col": 32,
          "length": 43,
          "description": "Only use double quotes for strings containing single quotes."
        },
        {
          "severity": "INFO",
          "errorType": "LINT",
          "errorCode": "prefer_single_quotes",
          "file": "lib/src/request.dart",
          "line": 25,
          "col": 9,
          "length": 32,
          "description": "Only use double quotes for strings containing single quotes."
        },
        {
          "severity": "INFO",
          "errorType": "LINT",
          "errorCode": "unnecessary_new",
          "file": "lib/src/request.dart",
          "line": 88,
          "col": 22,
          "length": 58,
          "description": "Unnecessary new keyword."
        },
        {
          "severity": "INFO",
          "errorType": "LINT",
          "errorCode": "prefer_single_quotes",
          "file": "lib/src/request.dart",
          "line": 88,
          "col": 36,
          "length": 6,
          "description": "Only use double quotes for strings containing single quotes."
        },
        {
          "severity": "INFO",
          "errorType": "LINT",
          "errorCode": "prefer_single_quotes",
          "file": "lib/src/request.dart",
          "line": 88,
          "col": 44,
          "length": 7,
          "description": "Only use double quotes for strings containing single quotes."
        },
        {
          "severity": "INFO",
          "errorType": "LINT",
          "errorCode": "prefer_single_quotes",
          "file": "lib/src/request.dart",
          "line": 111,
          "col": 33,
          "length": 35,
          "description": "Only use double quotes for strings containing single quotes."
        },
        {
          "severity": "INFO",
          "errorType": "LINT",
          "errorCode": "unnecessary_new",
          "file": "lib/src/request.dart",
          "line": 112,
          "col": 13,
          "length": 131,
          "description": "Unnecessary new keyword."
        },
        {
          "severity": "INFO",
          "errorType": "LINT",
          "errorCode": "unnecessary_new",
          "file": "lib/src/request.dart",
          "line": 122,
          "col": 22,
          "length": 53,
          "description": "Unnecessary new keyword."
        },
        {
          "severity": "INFO",
          "errorType": "LINT",
          "errorCode": "prefer_single_quotes",
          "file": "lib/src/request.dart",
          "line": 122,
          "col": 36,
          "length": 13,
          "description": "Only use double quotes for strings containing single quotes."
        },
        {
          "severity": "INFO",
          "errorType": "LINT",
          "errorCode": "prefer_single_quotes",
          "file": "lib/src/request.dart",
          "line": 122,
          "col": 51,
          "length": 23,
          "description": "Only use double quotes for strings containing single quotes."
        },
        {
          "severity": "INFO",
          "errorType": "LINT",
          "errorCode": "prefer_single_quotes",
          "file": "lib/src/request.dart",
          "line": 123,
          "col": 40,
          "length": 35,
          "description": "Only use double quotes for strings containing single quotes."
        },
        {
          "severity": "INFO",
          "errorType": "LINT",
          "errorCode": "unnecessary_new",
          "file": "lib/src/request.dart",
          "line": 124,
          "col": 13,
          "length": 115,
          "description": "Unnecessary new keyword."
        },
        {
          "severity": "INFO",
          "errorType": "LINT",
          "errorCode": "unnecessary_this",
          "file": "lib/src/request.dart",
          "line": 128,
          "col": 5,
          "length": 9,
          "description": "Don't access members with `this` unless avoiding shadowing."
        },
        {
          "severity": "INFO",
          "errorType": "LINT",
          "errorCode": "unnecessary_new",
          "file": "lib/src/request.dart",
          "line": 134,
          "col": 20,
          "length": 16,
          "description": "Unnecessary new keyword."
        },
        {
          "severity": "INFO",
          "errorType": "LINT",
          "errorCode": "annotate_overrides",
          "file": "lib/src/request.dart",
          "line": 139,
          "col": 14,
          "length": 8,
          "description": "Annotate overridden members."
        },
        {
          "severity": "INFO",
          "errorType": "LINT",
          "errorCode": "unnecessary_new",
          "file": "lib/src/request.dart",
          "line": 141,
          "col": 12,
          "length": 35,
          "description": "Unnecessary new keyword."
        },
        {
          "severity": "INFO",
          "errorType": "LINT",
          "errorCode": "unnecessary_new",
          "file": "lib/src/request.dart",
          "line": 149,
          "col": 12,
          "length": 32,
          "description": "Unnecessary new keyword."
        },
        {
          "severity": "INFO",
          "errorType": "LINT",
          "errorCode": "unnecessary_new",
          "file": "lib/src/request.dart",
          "line": 159,
          "col": 11,
          "length": 51,
          "description": "Unnecessary new keyword."
        }
      ]
    },
    "lib/src/response.dart": {
      "uri": "package:http/src/response.dart",
      "size": 3431,
      "isFormatted": false,
      "codeProblems": [
        {
          "severity": "INFO",
          "errorType": "LINT",
          "errorCode": "prefer_equal_for_default_values",
          "file": "lib/src/response.dart",
          "line": 34,
          "col": 35,
          "length": 1,
          "description": "Use `=` to separate a named parameter from its default value."
        },
        {
          "severity": "INFO",
          "errorType": "LINT",
          "errorCode": "prefer_equal_for_default_values",
          "file": "lib/src/response.dart",
          "line": 35,
          "col": 23,
          "length": 1,
          "description": "Use `=` to separate a named parameter from its default value."
        },
        {
          "severity": "INFO",
          "errorType": "LINT",
          "errorCode": "prefer_equal_for_default_values",
          "file": "lib/src/response.dart",
          "line": 36,
          "col": 33,
          "length": 1,
          "description": "Use `=` to separate a named parameter from its default value."
        },
        {
          "severity": "INFO",
          "errorType": "LINT",
          "errorCode": "prefer_equal_for_default_values",
          "file": "lib/src/response.dart",
          "line": 52,
          "col": 35,
          "length": 1,
          "description": "Use `=` to separate a named parameter from its default value."
        },
        {
          "severity": "INFO",
          "errorType": "LINT",
          "errorCode": "prefer_equal_for_default_values",
          "file": "lib/src/response.dart",
          "line": 53,
          "col": 23,
          "length": 1,
          "description": "Use `=` to separate a named parameter from its default value."
        },
        {
          "severity": "INFO",
          "errorType": "LINT",
          "errorCode": "prefer_equal_for_default_values",
          "file": "lib/src/response.dart",
          "line": 54,
          "col": 33,
          "length": 1,
          "description": "Use `=` to separate a named parameter from its default value."
        },
        {
          "severity": "INFO",
          "errorType": "LINT",
          "errorCode": "unnecessary_new",
          "file": "lib/src/response.dart",
          "line": 70,
          "col": 14,
          "length": 293,
          "description": "Unnecessary new keyword."
        },
        {
          "severity": "INFO",
          "errorType": "LINT",
          "errorCode": "unnecessary_new",
          "file": "lib/src/response.dart",
          "line": 93,
          "col": 35,
          "length": 32,
          "description": "Unnecessary new keyword."
        },
        {
          "severity": "INFO",
          "errorType": "LINT",
          "errorCode": "unnecessary_new",
          "file": "lib/src/response.dart",
          "line": 94,
          "col": 10,
          "length": 44,
          "description": "Unnecessary new keyword."
        },
        {
          "severity": "INFO",
          "errorType": "LINT",
          "errorCode": "prefer_single_quotes",
          "file": "lib/src/response.dart",
          "line": 94,
          "col": 24,
          "length": 13,
          "description": "Only use double quotes for strings containing single quotes."
        },
        {
          "severity": "INFO",
          "errorType": "LINT",
          "errorCode": "prefer_single_quotes",
          "file": "lib/src/response.dart",
          "line": 94,
          "col": 39,
          "length": 14,
          "description": "Only use double quotes for strings containing single quotes."
        }
      ]
    },
    "lib/src/streamed_request.dart": {
      "uri": "package:http/src/streamed_request.dart",
      "size": 1650,
      "isFormatted": false,
      "codeProblems": [
        {
          "severity": "INFO",
          "errorType": "LINT",
          "errorCode": "unnecessary_new",
          "file": "lib/src/streamed_request.dart",
          "line": 31,
          "col": 21,
          "length": 43,
          "description": "Unnecessary new keyword."
        },
        {
          "severity": "INFO",
          "errorType": "LINT",
          "errorCode": "annotate_overrides",
          "file": "lib/src/streamed_request.dart",
          "line": 37,
          "col": 14,
          "length": 8,
          "description": "Annotate overridden members."
        },
        {
          "severity": "INFO",
          "errorType": "LINT",
          "errorCode": "unnecessary_new",
          "file": "lib/src/streamed_request.dart",
          "line": 39,
          "col": 12,
          "length": 34,
          "description": "Unnecessary new keyword."
        }
      ]
    },
    "lib/src/streamed_response.dart": {
      "uri": "package:http/src/streamed_response.dart",
      "size": 1326,
      "isFormatted": false,
      "codeProblems": [
        {
          "severity": "INFO",
          "errorType": "LINT",
          "errorCode": "prefer_equal_for_default_values",
          "file": "lib/src/streamed_response.dart",
          "line": 26,
          "col": 35,
          "length": 1,
          "description": "Use `=` to separate a named parameter from its default value."
        },
        {
          "severity": "INFO",
          "errorType": "LINT",
          "errorCode": "prefer_equal_for_default_values",
          "file": "lib/src/streamed_response.dart",
          "line": 27,
          "col": 23,
          "length": 1,
          "description": "Use `=` to separate a named parameter from its default value."
        },
        {
          "severity": "INFO",
          "errorType": "LINT",
          "errorCode": "prefer_equal_for_default_values",
          "file": "lib/src/streamed_response.dart",
          "line": 28,
          "col": 33,
          "length": 1,
          "description": "Use `=` to separate a named parameter from its default value."
        },
        {
          "severity": "INFO",
          "errorType": "LINT",
          "errorCode": "unnecessary_this",
          "file": "lib/src/streamed_response.dart",
          "line": 30,
          "col": 7,
          "length": 4,
          "description": "Don't access members with `this` unless avoiding shadowing."
        }
      ]
    },
    "lib/src/utils.dart": {
      "uri": "package:http/src/utils.dart",
      "size": 4843,
      "isFormatted": false,
      "codeProblems": [
        {
          "severity": "INFO",
          "errorType": "LINT",
          "errorCode": "prefer_single_quotes",
          "file": "lib/src/utils.dart",
          "line": 20,
          "col": 30,
          "length": 23,
          "description": "Only use double quotes for strings containing single quotes."
        },
        {
          "severity": "INFO",
          "errorType": "LINT",
          "errorCode": "prefer_single_quotes",
          "file": "lib/src/utils.dart",
          "line": 20,
          "col": 60,
          "length": 3,
          "description": "Only use double quotes for strings containing single quotes."
        },
        {
          "severity": "INFO",
          "errorType": "LINT",
          "errorCode": "prefer_if_null_operators",
          "file": "lib/src/utils.dart",
          "line": 46,
          "col": 10,
          "length": 38,
          "description": "Prefer using if null operators."
        },
        {
          "severity": "INFO",
          "errorType": "LINT",
          "errorCode": "unnecessary_new",
          "file": "lib/src/utils.dart",
          "line": 56,
          "col": 9,
          "length": 55,
          "description": "Unnecessary new keyword."
        },
        {
          "severity": "INFO",
          "errorType": "LINT",
          "errorCode": "unnecessary_new",
          "file": "lib/src/utils.dart",
          "line": 61,
          "col": 28,
          "length": 29,
          "description": "Unnecessary new keyword."
        },
        {
          "severity": "INFO",
          "errorType": "LINT",
          "errorCode": "prefer_single_quotes",
          "file": "lib/src/utils.dart",
          "line": 61,
          "col": 39,
          "length": 17,
          "description": "Only use double quotes for strings containing single quotes."
        },
        {
          "severity": "INFO",
          "errorType": "LINT",
          "errorCode": "unnecessary_new",
          "file": "lib/src/utils.dart",
          "line": 74,
          "col": 12,
          "length": 47,
          "description": "Unnecessary new keyword."
        },
        {
          "severity": "INFO",
          "errorType": "LINT",
          "errorCode": "unnecessary_new",
          "file": "lib/src/utils.dart",
          "line": 76,
          "col": 10,
          "length": 29,
          "description": "Unnecessary new keyword."
        },
        {
          "severity": "INFO",
          "errorType": "LINT",
          "errorCode": "unnecessary_new",
          "file": "lib/src/utils.dart",
          "line": 83,
          "col": 10,
          "length": 22,
          "description": "Unnecessary new keyword."
        },
        {
          "severity": "INFO",
          "errorType": "LINT",
          "errorCode": "use_function_type_syntax_for_parameters",
          "file": "lib/src/utils.dart",
          "line": 89,
          "col": 39,
          "length": 13,
          "description": "Use generic function type syntax for parameters."
        },
        {
          "severity": "INFO",
          "errorType": "LINT",
          "errorCode": "unnecessary_new",
          "file": "lib/src/utils.dart",
          "line": 90,
          "col": 22,
          "length": 98,
          "description": "Unnecessary new keyword."
        },
        {
          "severity": "INFO",
          "errorType": "LINT",
          "errorCode": "unnecessary_new",
          "file": "lib/src/utils.dart",
          "line": 99,
          "col": 19,
          "length": 15,
          "description": "Unnecessary new keyword."
        },
        {
          "severity": "INFO",
          "errorType": "LINT",
          "errorCode": "unnecessary_new",
          "file": "lib/src/utils.dart",
          "line": 113,
          "col": 19,
          "length": 15,
          "description": "Unnecessary new keyword."
        },
        {
          "severity": "INFO",
          "errorType": "LINT",
          "errorCode": "annotate_overrides",
          "file": "lib/src/utils.dart",
          "line": 127,
          "col": 10,
          "length": 8,
          "description": "Annotate overridden members."
        },
        {
          "severity": "INFO",
          "errorType": "LINT",
          "errorCode": "annotate_overrides",
          "file": "lib/src/utils.dart",
          "line": 129,
          "col": 16,
          "length": 2,
          "description": "Annotate overridden members."
        },
        {
          "severity": "INFO",
          "errorType": "LINT",
          "errorCode": "annotate_overrides",
          "file": "lib/src/utils.dart",
          "line": 134,
          "col": 11,
          "length": 8,
          "description": "Annotate overridden members."
        }
      ]
    },
    "lib/testing.dart": {
      "uri": "package:http/testing.dart",
      "size": 966,
      "isFormatted": true,
      "codeProblems": [],
      "directLibs": [
        "package:http/src/mock_client.dart"
      ],
      "transitiveLibs": [
        "dart:async",
        "dart:collection",
        "dart:convert",
        "dart:io",
        "dart:math",
        "dart:typed_data",
        "package:async/async.dart",
        "package:async/src/async_cache.dart",
        "package:async/src/async_memoizer.dart",
        "package:async/src/byte_collector.dart",
        "package:async/src/cancelable_operation.dart",
        "package:async/src/delegate/event_sink.dart",
        "package:async/src/delegate/future.dart",
        "package:async/src/delegate/sink.dart",
        "package:async/src/delegate/stream.dart",
        "package:async/src/delegate/stream_consumer.dart",
        "package:async/src/delegate/stream_sink.dart",
        "package:async/src/delegate/stream_subscription.dart",
        "package:async/src/future_group.dart",
        "package:async/src/lazy_stream.dart",
        "package:async/src/null_stream_sink.dart",
        "package:async/src/restartable_timer.dart",
        "package:async/src/result/capture_sink.dart",
        "package:async/src/result/capture_transformer.dart",
        "package:async/src/result/error.dart",
        "package:async/src/result/future.dart",
        "package:async/src/result/release_sink.dart",
        "package:async/src/result/release_transformer.dart",
        "package:async/src/result/result.dart",
        "package:async/src/result/value.dart",
        "package:async/src/single_subscription_transformer.dart",
        "package:async/src/stream_completer.dart",
        "package:async/src/stream_group.dart",
        "package:async/src/stream_queue.dart",
        "package:async/src/stream_sink_completer.dart",
        "package:async/src/stream_sink_transformer.dart",
        "package:async/src/stream_sink_transformer/handler_transformer.dart",
        "package:async/src/stream_sink_transformer/stream_transformer_wrapper.dart",
        "package:async/src/stream_sink_transformer/typed.dart",
        "package:async/src/stream_splitter.dart",
        "package:async/src/stream_subscription_transformer.dart",
        "package:async/src/stream_zip.dart",
        "package:async/src/subscription_stream.dart",
        "package:async/src/typed/stream_subscription.dart",
        "package:async/src/typed_stream_transformer.dart",
        "package:async/src/utils.dart",
        "package:charcode/ascii.dart",
        "package:charcode/charcode.dart",
        "package:charcode/html_entity.dart",
        "package:collection/collection.dart",
        "package:collection/src/algorithms.dart",
        "package:collection/src/canonicalized_map.dart",
        "package:collection/src/combined_wrappers/combined_iterable.dart",
        "package:collection/src/combined_wrappers/combined_list.dart",
        "package:collection/src/combined_wrappers/combined_map.dart",
        "package:collection/src/comparators.dart",
        "package:collection/src/empty_unmodifiable_set.dart",
        "package:collection/src/equality.dart",
        "package:collection/src/equality_map.dart",
        "package:collection/src/equality_set.dart",
        "package:collection/src/functions.dart",
        "package:collection/src/iterable_zip.dart",
        "package:collection/src/priority_queue.dart",
        "package:collection/src/queue_list.dart",
        "package:collection/src/union_set.dart",
        "package:collection/src/union_set_controller.dart",
        "package:collection/src/unmodifiable_wrappers.dart",
        "package:collection/src/utils.dart",
        "package:collection/src/wrappers.dart",
        "package:http/src/base_client.dart",
        "package:http/src/base_request.dart",
        "package:http/src/base_response.dart",
        "package:http/src/byte_stream.dart",
        "package:http/src/client.dart",
        "package:http/src/exception.dart",
        "package:http/src/io_client.dart",
        "package:http/src/mock_client.dart",
        "package:http/src/request.dart",
        "package:http/src/response.dart",
        "package:http/src/streamed_response.dart",
        "package:http/src/utils.dart",
        "package:http_parser/http_parser.dart",
        "package:http_parser/src/authentication_challenge.dart",
        "package:http_parser/src/case_insensitive_map.dart",
        "package:http_parser/src/chunked_coding.dart",
        "package:http_parser/src/chunked_coding/decoder.dart",
        "package:http_parser/src/chunked_coding/encoder.dart",
        "package:http_parser/src/http_date.dart",
        "package:http_parser/src/media_type.dart",
        "package:http_parser/src/scan.dart",
        "package:http_parser/src/utils.dart",
        "package:meta/meta.dart",
        "package:path/path.dart",
        "package:path/src/characters.dart",
        "package:path/src/context.dart",
        "package:path/src/internal_style.dart",
        "package:path/src/parsed_path.dart",
        "package:path/src/path_exception.dart",
        "package:path/src/path_map.dart",
        "package:path/src/path_set.dart",
        "package:path/src/style.dart",
        "package:path/src/style/posix.dart",
        "package:path/src/style/url.dart",
        "package:path/src/style/windows.dart",
        "package:path/src/utils.dart",
        "package:source_span/source_span.dart",
        "package:source_span/src/colors.dart",
        "package:source_span/src/file.dart",
        "package:source_span/src/highlighter.dart",
        "package:source_span/src/location.dart",
        "package:source_span/src/location_mixin.dart",
        "package:source_span/src/span.dart",
        "package:source_span/src/span_exception.dart",
        "package:source_span/src/span_mixin.dart",
        "package:source_span/src/span_with_context.dart",
        "package:source_span/src/utils.dart",
        "package:string_scanner/src/eager_span_scanner.dart",
        "package:string_scanner/src/exception.dart",
        "package:string_scanner/src/line_scanner.dart",
        "package:string_scanner/src/relative_span_scanner.dart",
        "package:string_scanner/src/span_scanner.dart",
        "package:string_scanner/src/string_scanner.dart",
        "package:string_scanner/src/utils.dart",
        "package:string_scanner/string_scanner.dart",
        "package:term_glyph/src/generated/ascii_glyph_set.dart",
        "package:term_glyph/src/generated/glyph_set.dart",
        "package:term_glyph/src/generated/top_level.dart",
        "package:term_glyph/src/generated/unicode_glyph_set.dart",
        "package:term_glyph/term_glyph.dart",
        "package:typed_data/src/typed_buffer.dart",
        "package:typed_data/src/typed_queue.dart",
        "package:typed_data/typed_buffers.dart",
        "package:typed_data/typed_data.dart"
      ],
      "platform": {
        "components": [
          "io"
        ],
        "uses": {
          "flutter": "allowed",
          "web": "forbidden",
          "other": "used"
        }
      }
    }
  },
  "stats": {
    "analyzeProcessElapsed": 1234,
    "formatProcessElapsed": 567,
    "resolveProcessElapsed": 899,
    "totalElapsed": 4567
  },
  "tags": [
    "sdk:dart",
    "sdk:flutter",
    "platform:android",
    "platform:ios",
    "platform:windows",
    "platform:linux",
    "platform:macos",
    "runtime:native-aot",
    "runtime:native-jit"
  ],
  "report": {
    "sections": [
      {
        "title": "Package supports Dart 2",
        "grantedPoints": 20,
        "maxPoints": 20,
        "summary": "Package gets 20 points if its Dart sdk constraint allows Dart 2."
      },
      {
        "title": "Packaging conventions",
        "grantedPoints": 20,
        "maxPoints": 20,
        "summary": "Package gets 10 points for a valid pubspec.yaml and 5 points for each of README.md and CHANGELOG.md."
      },
      {
        "title": "Package has documentation",
        "grantedPoints": 0,
        "maxPoints": 10,
        "summary": "*10 points*: The package has an example.\n\nNo example found. See [package layout](https://dart.dev/tools/pub/package-layout#examples) guidelines on how to add an example."
      },
      {
        "title": "Package is multi-platform",
        "grantedPoints": 20,
        "maxPoints": 20,
        "summary": "Dart packages: *20/10/0 points:* Supports 2 / 1 / 0 platforms (of Native & JS)\n\nFlutter packages: *20/10/0 points:* Supports 3 / 2 / <1 platforms (of iOS, Android, Web)\n\n\nPackage is a Dart package\nPackage not compatible with runtime web\n\nBecause of the import of dart:io via the import chain `package:http/http.dart` → `package:http/src/streamed_response.dart` → `package:http/src/base_request.dart` → `package:http/src/client.dart` → `package:http/src/io_client.dart` → `dart:io`"
      },
      {
        "title": "Code follows recommended code style",
        "grantedPoints": 10,
        "maxPoints": 20,
<<<<<<< HEAD
        "summary": "*10 points:* code has no errors and warnings.\n\n*20 points:* code has no errors, warnings or lints, and is formatted according to dartfmt.\n\n\nFound 202 issues. Showing the first two:\n\nINFO: Use collection literals when possible.\n`lib/browser_client.dart:30:17`\n\n```\n   ╷\n30 │   final _xhrs = new Set<HttpRequest>();\n   │                 ^^^^^^^^^^^^^^^^^^^^^^\n   ╵\n```\n\nTo reproduce run `dart analyze lib/browser_client.dart`\nINFO: Unnecessary new keyword.\n`lib/browser_client.dart:30:17`\n\n```\n   ╷\n30 │   final _xhrs = new Set<HttpRequest>();\n   │                 ^^^^^^^^^^^^^^^^^^^^^^\n   ╵\n```\n\nTo reproduce run `dart analyze lib/browser_client.dart`"
      },
      {
        "title": "Package is a good, trustworthy dependency",
        "grantedPoints": 30,
        "maxPoints": 30,
        "summary": "*10 points*: All of the package dependencies are supported in the latest version.\n\n*10 points*: Package supports the latest stable minor version of the Dart/Flutter SDK.\n\n*10 points*: Published under a trusted publisher.\n\n\n"
=======
        "summary": "*10 points:* code has no errors and warnings.\n\n*20 points:* code has no errors, warnings or lints, and is formatted according to dartfmt.\n\n\nFound 202 issues. Showing the first 2:\nINFO: Use collection literals when possible.\n`lib/browser_client.dart:30:17`\n\n```\n   ╷\n30 │   final _xhrs = new Set<HttpRequest>();\n   │                 ^^^^^^^^^^^^^^^^^^^^^^\n   ╵\n```\n\nTo reproduce run `dart analyze lib/browser_client.dart`\nINFO: Unnecessary new keyword.\n`lib/browser_client.dart:30:17`\n\n```\n   ╷\n30 │   final _xhrs = new Set<HttpRequest>();\n   │                 ^^^^^^^^^^^^^^^^^^^^^^\n   ╵\n```\n\nTo reproduce run `dart analyze lib/browser_client.dart`"
>>>>>>> 7e7961cc
      }
    ]
  }
}<|MERGE_RESOLUTION|>--- conflicted
+++ resolved
@@ -2692,17 +2692,13 @@
         "title": "Code follows recommended code style",
         "grantedPoints": 10,
         "maxPoints": 20,
-<<<<<<< HEAD
-        "summary": "*10 points:* code has no errors and warnings.\n\n*20 points:* code has no errors, warnings or lints, and is formatted according to dartfmt.\n\n\nFound 202 issues. Showing the first two:\n\nINFO: Use collection literals when possible.\n`lib/browser_client.dart:30:17`\n\n```\n   ╷\n30 │   final _xhrs = new Set<HttpRequest>();\n   │                 ^^^^^^^^^^^^^^^^^^^^^^\n   ╵\n```\n\nTo reproduce run `dart analyze lib/browser_client.dart`\nINFO: Unnecessary new keyword.\n`lib/browser_client.dart:30:17`\n\n```\n   ╷\n30 │   final _xhrs = new Set<HttpRequest>();\n   │                 ^^^^^^^^^^^^^^^^^^^^^^\n   ╵\n```\n\nTo reproduce run `dart analyze lib/browser_client.dart`"
+        "summary": "*10 points:* code has no errors and warnings.\n\n*20 points:* code has no errors, warnings or lints, and is formatted according to dartfmt.\n\n\nFound 202 issues. Showing the first 2:\nINFO: Use collection literals when possible.\n`lib/browser_client.dart:30:17`\n\n```\n   ╷\n30 │   final _xhrs = new Set<HttpRequest>();\n   │                 ^^^^^^^^^^^^^^^^^^^^^^\n   ╵\n```\n\nTo reproduce run `dart analyze lib/browser_client.dart`\nINFO: Unnecessary new keyword.\n`lib/browser_client.dart:30:17`\n\n```\n   ╷\n30 │   final _xhrs = new Set<HttpRequest>();\n   │                 ^^^^^^^^^^^^^^^^^^^^^^\n   ╵\n```\n\nTo reproduce run `dart analyze lib/browser_client.dart`"
       },
       {
         "title": "Package is a good, trustworthy dependency",
         "grantedPoints": 30,
         "maxPoints": 30,
         "summary": "*10 points*: All of the package dependencies are supported in the latest version.\n\n*10 points*: Package supports the latest stable minor version of the Dart/Flutter SDK.\n\n*10 points*: Published under a trusted publisher.\n\n\n"
-=======
-        "summary": "*10 points:* code has no errors and warnings.\n\n*20 points:* code has no errors, warnings or lints, and is formatted according to dartfmt.\n\n\nFound 202 issues. Showing the first 2:\nINFO: Use collection literals when possible.\n`lib/browser_client.dart:30:17`\n\n```\n   ╷\n30 │   final _xhrs = new Set<HttpRequest>();\n   │                 ^^^^^^^^^^^^^^^^^^^^^^\n   ╵\n```\n\nTo reproduce run `dart analyze lib/browser_client.dart`\nINFO: Unnecessary new keyword.\n`lib/browser_client.dart:30:17`\n\n```\n   ╷\n30 │   final _xhrs = new Set<HttpRequest>();\n   │                 ^^^^^^^^^^^^^^^^^^^^^^\n   ╵\n```\n\nTo reproduce run `dart analyze lib/browser_client.dart`"
->>>>>>> 7e7961cc
       }
     ]
   }
