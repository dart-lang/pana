{
  "runtimeInfo": {
    "panaVersion": "{{pana-version}}",
    "sdkVersion": "{{sdk-version}}",
    "flutterVersions": {}
  },
  "packageName": "pub_server",
  "packageVersion": "0.1.4+2",
  "pubspec": {
    "name": "pub_server",
    "version": "0.1.4+2",
    "author": "Dart Team <misc@dartlang.org>",
    "description": "A Dart package containing re-usable components for making a pub package server.",
    "homepage": "https://github.com/dart-lang/pub_server",
    "environment": {
      "sdk": ">=2.0.0-dev <3.0.0"
    },
    "dependencies": {
      "dart2_constant": "^1.0.1",
      "http_parser": "^3.0.0",
      "logging": ">=0.9.3 <1.0.0",
      "mime": ">=0.9.3 <0.10.0",
      "pub_semver": "^1.1.0",
      "shelf": ">=0.5.6 <0.8.0",
      "yaml": "^2.1.2"
    },
    "dev_dependencies": {
      "archive": ">=1.0.0 <3.0.0",
      "args": "^1.4.0",
      "http": "^0.11.0",
      "path": "^1.5.1",
      "test": "^1.3.0"
    }
  },
  "platform": {
    "components": [],
    "uses": {
      "flutter": "allowed",
      "web": "allowed",
      "other": "allowed"
    },
    "reason": "No platform restriction found in libraries."
  },
  "licenses": [
    {
      "path": "LICENSE",
      "name": "BSD",
      "url": "https://github.com/dart-lang/pub_server/blob/master/LICENSE"
    }
  ],
  "health": {
    "analyzeProcessFailed": false,
    "formatProcessFailed": false,
    "resolveProcessFailed": false,
    "analyzerErrorCount": 0,
    "analyzerWarningCount": 0,
    "analyzerHintCount": 44,
    "platformConflictCount": 0,
    "suggestions": [
      {
        "code": "dartanalyzer.warning",
        "level": "hint",
        "title": "Fix `lib/shelf_pubserver.dart`.",
        "description": "Analysis of `lib/shelf_pubserver.dart` reported 36 hints, including:\n\nline 19 col 24: Unnecessary new keyword.\n\nline 131 col 40: Unnecessary new keyword.\n\nline 134 col 7: Unnecessary new keyword.\n\nline 137 col 7: Unnecessary new keyword.\n\nline 140 col 7: Unnecessary new keyword.",
        "file": "lib/shelf_pubserver.dart",
        "score": 16.51
      },
      {
        "code": "dartanalyzer.warning",
        "level": "hint",
        "title": "Fix `lib/repository.dart`.",
        "description": "Analysis of `lib/repository.dart` reported 8 hints, including:\n\nline 27 col 15: Unnecessary new keyword.\n\nline 109 col 7: Unnecessary new keyword.\n\nline 130 col 13: Unnecessary new keyword.\n\nline 144 col 13: Unnecessary new keyword.\n\nline 148 col 13: Unnecessary new keyword.",
        "file": "lib/repository.dart",
        "score": 3.93
      }
    ]
  },
  "maintenance": {
    "missingChangelog": false,
    "missingExample": false,
    "missingReadme": false,
    "missingAnalysisOptions": false,
    "oldAnalysisOptions": false,
    "strongModeEnabled": true,
    "isExperimentalVersion": false,
    "isPreReleaseVersion": false
  },
  "pkgResolution": {
    "dependencies": [
      {
        "package": "archive",
        "dependencyType": "dev",
        "constraintType": "normal",
        "constraint": ">=1.0.0 <3.0.0"
      },
      {
        "package": "args",
        "dependencyType": "dev",
        "constraintType": "normal",
        "constraint": "^1.4.0"
      },
      {
        "package": "async",
        "dependencyType": "transitive",
        "constraintType": "inherited"
      },
      {
        "package": "charcode",
        "dependencyType": "transitive",
        "constraintType": "inherited"
      },
      {
        "package": "collection",
        "dependencyType": "transitive",
        "constraintType": "inherited"
      },
      {
        "package": "dart2_constant",
        "dependencyType": "direct",
        "constraintType": "normal",
        "constraint": "^1.0.1"
      },
      {
        "package": "http",
        "dependencyType": "dev",
        "constraintType": "normal",
        "constraint": "^0.11.0"
      },
      {
        "package": "http_parser",
        "dependencyType": "direct",
        "constraintType": "normal",
        "constraint": "^3.0.0"
      },
      {
        "package": "logging",
        "dependencyType": "direct",
        "constraintType": "normal",
        "constraint": ">=0.9.3 <1.0.0"
      },
      {
        "package": "meta",
        "dependencyType": "transitive",
        "constraintType": "inherited"
      },
      {
        "package": "mime",
        "dependencyType": "direct",
        "constraintType": "normal",
        "constraint": ">=0.9.3 <0.10.0"
      },
      {
        "package": "path",
        "dependencyType": "dev",
        "constraintType": "normal",
        "constraint": "^1.5.1"
      },
      {
        "package": "pub_semver",
        "dependencyType": "direct",
        "constraintType": "normal",
        "constraint": "^1.1.0"
      },
      {
        "package": "shelf",
        "dependencyType": "direct",
        "constraintType": "normal",
        "constraint": ">=0.5.6 <0.8.0"
      },
      {
        "package": "source_span",
        "dependencyType": "transitive",
        "constraintType": "inherited"
      },
      {
        "package": "stack_trace",
        "dependencyType": "transitive",
        "constraintType": "inherited"
      },
      {
        "package": "stream_channel",
        "dependencyType": "transitive",
        "constraintType": "inherited"
      },
      {
        "package": "string_scanner",
        "dependencyType": "transitive",
        "constraintType": "inherited"
      },
      {
        "package": "term_glyph",
        "dependencyType": "transitive",
        "constraintType": "inherited"
      },
      {
        "package": "test",
        "dependencyType": "dev",
        "constraintType": "normal",
        "constraint": "^1.3.0"
      },
      {
        "package": "typed_data",
        "dependencyType": "transitive",
        "constraintType": "inherited"
      },
      {
        "package": "yaml",
        "dependencyType": "direct",
        "constraintType": "normal",
        "constraint": "^2.1.2"
      }
    ]
  },
  "dartFiles": {
    "lib/repository.dart": {
      "uri": "package:pub_server/repository.dart",
      "size": 5615,
      "isFormatted": true,
      "codeProblems": [
        {
          "severity": "INFO",
          "errorType": "LINT",
          "errorCode": "unnecessary_new",
          "file": "lib/repository.dart",
          "line": 27,
          "col": 15,
          "length": 32,
          "description": "Unnecessary new keyword."
        },
        {
          "severity": "INFO",
          "errorType": "LINT",
          "errorCode": "unnecessary_new",
          "file": "lib/repository.dart",
          "line": 109,
          "col": 7,
          "length": 59,
          "description": "Unnecessary new keyword."
        },
        {
          "severity": "INFO",
          "errorType": "LINT",
          "errorCode": "unnecessary_new",
          "file": "lib/repository.dart",
          "line": 130,
          "col": 13,
          "length": 42,
          "description": "Unnecessary new keyword."
        },
        {
          "severity": "INFO",
          "errorType": "LINT",
          "errorCode": "unnecessary_new",
          "file": "lib/repository.dart",
          "line": 144,
          "col": 13,
          "length": 48,
          "description": "Unnecessary new keyword."
        },
        {
          "severity": "INFO",
          "errorType": "LINT",
          "errorCode": "unnecessary_new",
          "file": "lib/repository.dart",
          "line": 148,
          "col": 13,
          "length": 48,
          "description": "Unnecessary new keyword."
        },
        {
          "severity": "INFO",
          "errorType": "LINT",
          "errorCode": "unnecessary_new",
          "file": "lib/repository.dart",
          "line": 158,
          "col": 13,
          "length": 49,
          "description": "Unnecessary new keyword."
        },
        {
          "severity": "INFO",
          "errorType": "LINT",
          "errorCode": "unnecessary_new",
          "file": "lib/repository.dart",
          "line": 165,
          "col": 13,
          "length": 44,
          "description": "Unnecessary new keyword."
        },
        {
          "severity": "INFO",
          "errorType": "LINT",
          "errorCode": "unnecessary_new",
          "file": "lib/repository.dart",
          "line": 169,
          "col": 13,
          "length": 44,
          "description": "Unnecessary new keyword."
        }
      ],
      "directLibs": [
        "dart:async",
        "package:pub_semver/pub_semver.dart"
      ],
      "transitiveLibs": [
        "dart:async",
        "dart:collection",
        "dart:math",
        "package:collection/collection.dart",
        "package:collection/src/algorithms.dart",
        "package:collection/src/canonicalized_map.dart",
        "package:collection/src/combined_wrappers/combined_iterable.dart",
        "package:collection/src/combined_wrappers/combined_list.dart",
        "package:collection/src/combined_wrappers/combined_map.dart",
        "package:collection/src/comparators.dart",
        "package:collection/src/empty_unmodifiable_set.dart",
        "package:collection/src/equality.dart",
        "package:collection/src/equality_map.dart",
        "package:collection/src/equality_set.dart",
        "package:collection/src/functions.dart",
        "package:collection/src/iterable_zip.dart",
        "package:collection/src/priority_queue.dart",
        "package:collection/src/queue_list.dart",
        "package:collection/src/union_set.dart",
        "package:collection/src/union_set_controller.dart",
        "package:collection/src/unmodifiable_wrappers.dart",
        "package:collection/src/utils.dart",
        "package:collection/src/wrappers.dart",
        "package:pub_semver/pub_semver.dart",
        "package:pub_semver/src/patterns.dart",
        "package:pub_semver/src/utils.dart",
        "package:pub_semver/src/version.dart",
        "package:pub_semver/src/version_constraint.dart",
        "package:pub_semver/src/version_range.dart",
        "package:pub_semver/src/version_union.dart"
      ],
      "platform": {
        "components": [],
        "uses": {
          "flutter": "allowed",
          "web": "allowed",
          "other": "allowed"
        }
      }
    },
    "lib/shelf_pubserver.dart": {
      "uri": "package:pub_server/shelf_pubserver.dart",
      "size": 17239,
      "isFormatted": true,
      "codeProblems": [
        {
          "severity": "INFO",
          "errorType": "LINT",
          "errorCode": "unnecessary_new",
          "file": "lib/shelf_pubserver.dart",
          "line": 19,
          "col": 24,
          "length": 39,
          "description": "Unnecessary new keyword."
        },
        {
          "severity": "INFO",
          "errorType": "LINT",
          "errorCode": "unnecessary_new",
          "file": "lib/shelf_pubserver.dart",
          "line": 131,
          "col": 40,
          "length": 38,
          "description": "Unnecessary new keyword."
        },
        {
          "severity": "INFO",
          "errorType": "LINT",
          "errorCode": "unnecessary_new",
          "file": "lib/shelf_pubserver.dart",
          "line": 134,
          "col": 7,
          "length": 55,
          "description": "Unnecessary new keyword."
        },
        {
          "severity": "INFO",
          "errorType": "LINT",
          "errorCode": "unnecessary_new",
          "file": "lib/shelf_pubserver.dart",
          "line": 137,
          "col": 7,
          "length": 48,
          "description": "Unnecessary new keyword."
        },
        {
          "severity": "INFO",
          "errorType": "LINT",
          "errorCode": "unnecessary_new",
          "file": "lib/shelf_pubserver.dart",
          "line": 140,
          "col": 7,
          "length": 56,
          "description": "Unnecessary new keyword."
        },
        {
          "severity": "INFO",
          "errorType": "LINT",
          "errorCode": "unnecessary_new",
          "file": "lib/shelf_pubserver.dart",
          "line": 143,
          "col": 7,
          "length": 60,
          "description": "Unnecessary new keyword."
        },
        {
          "severity": "INFO",
          "errorType": "LINT",
          "errorCode": "omit_local_variable_types",
          "file": "lib/shelf_pubserver.dart",
          "line": 151,
          "col": 5,
          "length": 39,
          "description": "Omit type annotations for local variables."
        },
        {
          "severity": "INFO",
          "errorType": "LINT",
          "errorCode": "unnecessary_new",
          "file": "lib/shelf_pubserver.dart",
          "line": 177,
          "col": 18,
          "length": 33,
          "description": "Unnecessary new keyword."
        },
        {
          "severity": "INFO",
          "errorType": "LINT",
          "errorCode": "unnecessary_new",
          "file": "lib/shelf_pubserver.dart",
          "line": 189,
          "col": 18,
          "length": 33,
          "description": "Unnecessary new keyword."
        },
        {
          "severity": "INFO",
          "errorType": "LINT",
          "errorCode": "unnecessary_new",
          "file": "lib/shelf_pubserver.dart",
          "line": 201,
          "col": 18,
          "length": 33,
          "description": "Unnecessary new keyword."
        },
        {
          "severity": "INFO",
          "errorType": "LINT",
          "errorCode": "unnecessary_new",
          "file": "lib/shelf_pubserver.dart",
          "line": 208,
          "col": 18,
          "length": 33,
          "description": "Unnecessary new keyword."
        },
        {
          "severity": "INFO",
          "errorType": "LINT",
          "errorCode": "omit_local_variable_types",
          "file": "lib/shelf_pubserver.dart",
          "line": 213,
          "col": 11,
          "length": 63,
          "description": "Omit type annotations for local variables."
        },
        {
          "severity": "INFO",
          "errorType": "LINT",
          "errorCode": "unnecessary_new",
          "file": "lib/shelf_pubserver.dart",
          "line": 221,
          "col": 16,
          "length": 33,
          "description": "Unnecessary new keyword."
        },
        {
          "severity": "INFO",
          "errorType": "LINT",
          "errorCode": "omit_local_variable_types",
          "file": "lib/shelf_pubserver.dart",
          "line": 226,
          "col": 9,
          "length": 66,
          "description": "Omit type annotations for local variables."
        },
        {
          "severity": "INFO",
          "errorType": "LINT",
          "errorCode": "omit_local_variable_types",
          "file": "lib/shelf_pubserver.dart",
          "line": 227,
          "col": 9,
          "length": 63,
          "description": "Omit type annotations for local variables."
        },
        {
          "severity": "INFO",
          "errorType": "LINT",
          "errorCode": "unnecessary_new",
          "file": "lib/shelf_pubserver.dart",
          "line": 231,
          "col": 12,
          "length": 33,
          "description": "Unnecessary new keyword."
        },
        {
          "severity": "INFO",
          "errorType": "LINT",
          "errorCode": "prefer_is_empty",
          "file": "lib/shelf_pubserver.dart",
          "line": 245,
          "col": 9,
          "length": 27,
          "description": "Use isEmpty instead of length"
        },
        {
          "severity": "INFO",
          "errorType": "LINT",
          "errorCode": "unnecessary_new",
          "file": "lib/shelf_pubserver.dart",
          "line": 246,
          "col": 14,
          "length": 33,
          "description": "Unnecessary new keyword."
        },
        {
          "severity": "INFO",
          "errorType": "LINT",
          "errorCode": "omit_local_variable_types",
          "file": "lib/shelf_pubserver.dart",
          "line": 262,
          "col": 10,
          "length": 34,
          "description": "Omit type annotations for local variables."
        },
        {
          "severity": "INFO",
          "errorType": "LINT",
          "errorCode": "unnecessary_new",
          "file": "lib/shelf_pubserver.dart",
          "line": 286,
          "col": 14,
          "length": 33,
          "description": "Unnecessary new keyword."
        },
        {
          "severity": "INFO",
          "errorType": "LINT",
          "errorCode": "unnecessary_new",
          "file": "lib/shelf_pubserver.dart",
          "line": 304,
          "col": 14,
          "length": 32,
          "description": "Unnecessary new keyword."
        },
        {
          "severity": "INFO",
          "errorType": "LINT",
          "errorCode": "unnecessary_new",
          "file": "lib/shelf_pubserver.dart",
          "line": 308,
          "col": 12,
          "length": 29,
          "description": "Unnecessary new keyword."
        },
        {
          "severity": "INFO",
          "errorType": "LINT",
          "errorCode": "unnecessary_new",
          "file": "lib/shelf_pubserver.dart",
          "line": 372,
          "col": 29,
          "length": 38,
          "description": "Unnecessary new keyword."
        },
        {
          "severity": "INFO",
          "errorType": "LINT",
          "errorCode": "unnecessary_new",
          "file": "lib/shelf_pubserver.dart",
          "line": 390,
          "col": 14,
          "length": 53,
          "description": "Unnecessary new keyword."
        },
        {
          "severity": "INFO",
          "errorType": "LINT",
          "errorCode": "unnecessary_new",
          "file": "lib/shelf_pubserver.dart",
          "line": 394,
          "col": 14,
          "length": 89,
          "description": "Unnecessary new keyword."
        },
        {
          "severity": "INFO",
          "errorType": "LINT",
          "errorCode": "prefer_is_empty",
          "file": "lib/shelf_pubserver.dart",
          "line": 414,
          "col": 53,
          "length": 19,
          "description": "Use isNotEmpty instead of length"
        },
        {
          "severity": "INFO",
          "errorType": "LINT",
          "errorCode": "unnecessary_new",
          "file": "lib/shelf_pubserver.dart",
          "line": 451,
          "col": 12,
          "length": 168,
          "description": "Unnecessary new keyword."
        },
        {
          "severity": "INFO",
          "errorType": "LINT",
          "errorCode": "unnecessary_new",
          "file": "lib/shelf_pubserver.dart",
          "line": 458,
          "col": 44,
          "length": 174,
          "description": "Unnecessary new keyword."
        },
        {
          "severity": "INFO",
          "errorType": "LINT",
          "errorCode": "unnecessary_new",
          "file": "lib/shelf_pubserver.dart",
          "line": 464,
          "col": 49,
          "length": 158,
          "description": "Unnecessary new keyword."
        },
        {
          "severity": "INFO",
          "errorType": "LINT",
          "errorCode": "prefer_equal_for_default_values",
          "file": "lib/shelf_pubserver.dart",
          "line": 470,
          "col": 62,
          "length": 1,
          "description": "Use `=` to separate a named parameter from its default value."
        },
        {
          "severity": "INFO",
          "errorType": "LINT",
          "errorCode": "unnecessary_new",
          "file": "lib/shelf_pubserver.dart",
          "line": 471,
          "col": 7,
          "length": 129,
          "description": "Unnecessary new keyword."
        },
        {
          "severity": "INFO",
          "errorType": "LINT",
          "errorCode": "unnecessary_new",
          "file": "lib/shelf_pubserver.dart",
          "line": 472,
          "col": 17,
          "length": 28,
          "description": "Unnecessary new keyword."
        },
        {
          "severity": "INFO",
          "errorType": "LINT",
          "errorCode": "prefer_equal_for_default_values",
          "file": "lib/shelf_pubserver.dart",
          "line": 475,
          "col": 53,
          "length": 1,
          "description": "Use `=` to separate a named parameter from its default value."
        },
        {
          "severity": "INFO",
          "errorType": "LINT",
          "errorCode": "unnecessary_new",
          "file": "lib/shelf_pubserver.dart",
          "line": 476,
          "col": 7,
          "length": 126,
          "description": "Unnecessary new keyword."
        },
        {
          "severity": "INFO",
          "errorType": "LINT",
          "errorCode": "unnecessary_new",
          "file": "lib/shelf_pubserver.dart",
          "line": 505,
          "col": 7,
          "length": 33,
          "description": "Unnecessary new keyword."
        },
        {
          "severity": "INFO",
          "errorType": "LINT",
          "errorCode": "unnecessary_new",
          "file": "lib/shelf_pubserver.dart",
          "line": 523,
          "col": 19,
          "length": 32,
          "description": "Unnecessary new keyword."
        }
      ],
      "directLibs": [
        "dart:async",
        "package:dart2_constant/convert.dart",
        "package:http_parser/http_parser.dart",
        "package:logging/logging.dart",
        "package:mime/mime.dart",
        "package:pub_semver/pub_semver.dart",
        "package:pub_server/repository.dart",
        "package:shelf/shelf.dart",
        "package:yaml/yaml.dart"
      ],
      "transitiveLibs": [
        "dart:async",
        "dart:collection",
        "dart:convert",
        "dart:math",
        "dart:typed_data",
        "package:async/async.dart",
        "package:async/src/async_cache.dart",
        "package:async/src/async_memoizer.dart",
        "package:async/src/byte_collector.dart",
        "package:async/src/cancelable_operation.dart",
        "package:async/src/delegate/event_sink.dart",
        "package:async/src/delegate/future.dart",
        "package:async/src/delegate/sink.dart",
        "package:async/src/delegate/stream.dart",
        "package:async/src/delegate/stream_consumer.dart",
        "package:async/src/delegate/stream_sink.dart",
        "package:async/src/delegate/stream_subscription.dart",
        "package:async/src/future_group.dart",
        "package:async/src/lazy_stream.dart",
        "package:async/src/null_stream_sink.dart",
        "package:async/src/restartable_timer.dart",
        "package:async/src/result/capture_sink.dart",
        "package:async/src/result/capture_transformer.dart",
        "package:async/src/result/error.dart",
        "package:async/src/result/future.dart",
        "package:async/src/result/release_sink.dart",
        "package:async/src/result/release_transformer.dart",
        "package:async/src/result/result.dart",
        "package:async/src/result/value.dart",
        "package:async/src/single_subscription_transformer.dart",
        "package:async/src/stream_completer.dart",
        "package:async/src/stream_group.dart",
        "package:async/src/stream_queue.dart",
        "package:async/src/stream_sink_completer.dart",
        "package:async/src/stream_sink_transformer.dart",
        "package:async/src/stream_sink_transformer/handler_transformer.dart",
        "package:async/src/stream_sink_transformer/stream_transformer_wrapper.dart",
        "package:async/src/stream_sink_transformer/typed.dart",
        "package:async/src/stream_splitter.dart",
        "package:async/src/stream_subscription_transformer.dart",
        "package:async/src/stream_zip.dart",
        "package:async/src/subscription_stream.dart",
        "package:async/src/typed/stream_subscription.dart",
        "package:async/src/typed_stream_transformer.dart",
        "package:async/src/utils.dart",
        "package:charcode/ascii.dart",
        "package:charcode/charcode.dart",
        "package:charcode/html_entity.dart",
        "package:collection/collection.dart",
        "package:collection/src/algorithms.dart",
        "package:collection/src/canonicalized_map.dart",
        "package:collection/src/combined_wrappers/combined_iterable.dart",
        "package:collection/src/combined_wrappers/combined_list.dart",
        "package:collection/src/combined_wrappers/combined_map.dart",
        "package:collection/src/comparators.dart",
        "package:collection/src/empty_unmodifiable_set.dart",
        "package:collection/src/equality.dart",
        "package:collection/src/equality_map.dart",
        "package:collection/src/equality_set.dart",
        "package:collection/src/functions.dart",
        "package:collection/src/iterable_zip.dart",
        "package:collection/src/priority_queue.dart",
        "package:collection/src/queue_list.dart",
        "package:collection/src/union_set.dart",
        "package:collection/src/union_set_controller.dart",
        "package:collection/src/unmodifiable_wrappers.dart",
        "package:collection/src/utils.dart",
        "package:collection/src/wrappers.dart",
        "package:dart2_constant/convert.dart",
        "package:http_parser/http_parser.dart",
        "package:http_parser/src/authentication_challenge.dart",
        "package:http_parser/src/case_insensitive_map.dart",
        "package:http_parser/src/chunked_coding.dart",
        "package:http_parser/src/chunked_coding/decoder.dart",
        "package:http_parser/src/chunked_coding/encoder.dart",
        "package:http_parser/src/http_date.dart",
        "package:http_parser/src/media_type.dart",
        "package:http_parser/src/scan.dart",
        "package:http_parser/src/utils.dart",
        "package:logging/logging.dart",
        "package:logging/src/level.dart",
        "package:logging/src/log_record.dart",
        "package:logging/src/logger.dart",
        "package:meta/meta.dart",
        "package:mime/mime.dart",
        "package:mime/src/bound_multipart_stream.dart",
        "package:mime/src/char_code.dart",
        "package:mime/src/default_extension_map.dart",
        "package:mime/src/magic_number.dart",
        "package:mime/src/mime_multipart_transformer.dart",
        "package:mime/src/mime_shared.dart",
        "package:mime/src/mime_type.dart",
        "package:path/path.dart",
        "package:path/src/characters.dart",
        "package:path/src/context.dart",
        "package:path/src/internal_style.dart",
        "package:path/src/parsed_path.dart",
        "package:path/src/path_exception.dart",
        "package:path/src/path_map.dart",
        "package:path/src/path_set.dart",
        "package:path/src/style.dart",
        "package:path/src/style/posix.dart",
        "package:path/src/style/url.dart",
        "package:path/src/style/windows.dart",
        "package:path/src/utils.dart",
        "package:pub_semver/pub_semver.dart",
        "package:pub_semver/src/patterns.dart",
        "package:pub_semver/src/utils.dart",
        "package:pub_semver/src/version.dart",
        "package:pub_semver/src/version_constraint.dart",
        "package:pub_semver/src/version_range.dart",
        "package:pub_semver/src/version_union.dart",
        "package:pub_server/repository.dart",
        "package:shelf/shelf.dart",
        "package:shelf/src/body.dart",
        "package:shelf/src/cascade.dart",
        "package:shelf/src/handler.dart",
        "package:shelf/src/headers.dart",
        "package:shelf/src/hijack_exception.dart",
        "package:shelf/src/message.dart",
        "package:shelf/src/middleware.dart",
        "package:shelf/src/middleware/add_chunked_encoding.dart",
        "package:shelf/src/middleware/logger.dart",
        "package:shelf/src/pipeline.dart",
        "package:shelf/src/request.dart",
        "package:shelf/src/response.dart",
        "package:shelf/src/server.dart",
        "package:shelf/src/server_handler.dart",
        "package:shelf/src/shelf_unmodifiable_map.dart",
        "package:shelf/src/util.dart",
        "package:source_span/source_span.dart",
        "package:source_span/src/colors.dart",
        "package:source_span/src/file.dart",
        "package:source_span/src/highlighter.dart",
        "package:source_span/src/location.dart",
        "package:source_span/src/location_mixin.dart",
        "package:source_span/src/span.dart",
        "package:source_span/src/span_exception.dart",
        "package:source_span/src/span_mixin.dart",
        "package:source_span/src/span_with_context.dart",
        "package:source_span/src/utils.dart",
        "package:stack_trace/src/chain.dart",
        "package:stack_trace/src/frame.dart",
        "package:stack_trace/src/lazy_chain.dart",
        "package:stack_trace/src/lazy_trace.dart",
        "package:stack_trace/src/stack_zone_specification.dart",
        "package:stack_trace/src/trace.dart",
        "package:stack_trace/src/unparsed_frame.dart",
        "package:stack_trace/src/utils.dart",
        "package:stack_trace/src/vm_trace.dart",
        "package:stack_trace/stack_trace.dart",
        "package:stream_channel/src/close_guarantee_channel.dart",
        "package:stream_channel/src/delegating_stream_channel.dart",
        "package:stream_channel/src/disconnector.dart",
        "package:stream_channel/src/guarantee_channel.dart",
        "package:stream_channel/src/json_document_transformer.dart",
        "package:stream_channel/src/multi_channel.dart",
        "package:stream_channel/src/stream_channel_completer.dart",
        "package:stream_channel/src/stream_channel_controller.dart",
        "package:stream_channel/src/stream_channel_transformer.dart",
        "package:stream_channel/stream_channel.dart",
        "package:string_scanner/src/eager_span_scanner.dart",
        "package:string_scanner/src/exception.dart",
        "package:string_scanner/src/line_scanner.dart",
        "package:string_scanner/src/relative_span_scanner.dart",
        "package:string_scanner/src/span_scanner.dart",
        "package:string_scanner/src/string_scanner.dart",
        "package:string_scanner/src/utils.dart",
        "package:string_scanner/string_scanner.dart",
        "package:term_glyph/src/generated/ascii_glyph_set.dart",
        "package:term_glyph/src/generated/glyph_set.dart",
        "package:term_glyph/src/generated/top_level.dart",
        "package:term_glyph/src/generated/unicode_glyph_set.dart",
        "package:term_glyph/term_glyph.dart",
        "package:typed_data/typed_buffers.dart",
        "package:typed_data/typed_data.dart",
        "package:yaml/src/equality.dart",
        "package:yaml/src/event.dart",
        "package:yaml/src/loader.dart",
        "package:yaml/src/null_span.dart",
        "package:yaml/src/parser.dart",
        "package:yaml/src/scanner.dart",
        "package:yaml/src/style.dart",
        "package:yaml/src/token.dart",
        "package:yaml/src/utils.dart",
        "package:yaml/src/yaml_document.dart",
        "package:yaml/src/yaml_exception.dart",
        "package:yaml/src/yaml_node.dart",
        "package:yaml/src/yaml_node_wrapper.dart",
        "package:yaml/yaml.dart"
      ],
      "platform": {
        "components": [],
        "uses": {
          "flutter": "allowed",
          "web": "allowed",
          "other": "allowed"
        }
      }
    }
  },
  "stats": {
    "analyzeProcessElapsed": 1234,
    "formatProcessElapsed": 567,
    "resolveProcessElapsed": 899,
    "totalElapsed": 4567
  },
  "tags": [
    "sdk:dart",
    "sdk:flutter",
    "platform:android",
    "platform:ios",
    "platform:windows",
    "platform:linux",
    "platform:macos",
    "platform:web",
    "runtime:native-aot",
    "runtime:native-jit",
    "runtime:web"
  ],
  "report": {
    "sections": [
      {
        "title": "Package supports Dart 2",
        "grantedPoints": 20,
        "maxPoints": 20,
        "summary": "Package gets 20 points if its Dart sdk constraint allows Dart 2."
      },
      {
<<<<<<< HEAD
        "title": "Code follows recommended code style",
        "grantedPoints": 10,
        "maxPoints": 20,
        "summary": "*10 points:* code has no errors and warnings.\n\n*20 points:* code has no errors, warnings or lints, and is formatted according to dartfmt.\n\n\nFound 44 issues. Showing the first two:\n\nINFO: Unnecessary new keyword.\n`../../usr/local/google/home/sigurdm/projects/pana/lib/repository.dart:27:15`\n\n```\n   ╷\n27 │     _cached = new Version.parse(versionString);\n   │               ^^^^^^^^^^^^^^^^^^^^^^^^^^^^^^^^\n   ╵\n```\n\nTo reproduce run `dart analyze lib/repository.dart`\nINFO: Unnecessary new keyword.\n`../../usr/local/google/home/sigurdm/projects/pana/lib/repository.dart:109:7`\n\n```\n    ╷\n109 │       new GenericProcessingException('ValidationError: $message');\n    │       ^^^^^^^^^^^^^^^^^^^^^^^^^^^^^^^^^^^^^^^^^^^^^^^^^^^^^^^^^^^\n    ╵\n```\n\nTo reproduce run `dart analyze lib/repository.dart`"
=======
        "title": "Packaging conventions",
        "grantedPoints": 20,
        "maxPoints": 20,
        "summary": "Package gets 10 points for a valid pubspec.yaml and 5 points for each of README.md and CHANGELOG.md."
>>>>>>> d10d3f48
      }
    ]
  }
}<|MERGE_RESOLUTION|>--- conflicted
+++ resolved
@@ -950,17 +950,16 @@
         "summary": "Package gets 20 points if its Dart sdk constraint allows Dart 2."
       },
       {
-<<<<<<< HEAD
+        "title": "Packaging conventions",
+        "grantedPoints": 20,
+        "maxPoints": 20,
+        "summary": "Package gets 10 points for a valid pubspec.yaml and 5 points for each of README.md and CHANGELOG.md."
+      },
+      {
         "title": "Code follows recommended code style",
         "grantedPoints": 10,
         "maxPoints": 20,
         "summary": "*10 points:* code has no errors and warnings.\n\n*20 points:* code has no errors, warnings or lints, and is formatted according to dartfmt.\n\n\nFound 44 issues. Showing the first two:\n\nINFO: Unnecessary new keyword.\n`../../usr/local/google/home/sigurdm/projects/pana/lib/repository.dart:27:15`\n\n```\n   ╷\n27 │     _cached = new Version.parse(versionString);\n   │               ^^^^^^^^^^^^^^^^^^^^^^^^^^^^^^^^\n   ╵\n```\n\nTo reproduce run `dart analyze lib/repository.dart`\nINFO: Unnecessary new keyword.\n`../../usr/local/google/home/sigurdm/projects/pana/lib/repository.dart:109:7`\n\n```\n    ╷\n109 │       new GenericProcessingException('ValidationError: $message');\n    │       ^^^^^^^^^^^^^^^^^^^^^^^^^^^^^^^^^^^^^^^^^^^^^^^^^^^^^^^^^^^\n    ╵\n```\n\nTo reproduce run `dart analyze lib/repository.dart`"
-=======
-        "title": "Packaging conventions",
-        "grantedPoints": 20,
-        "maxPoints": 20,
-        "summary": "Package gets 10 points for a valid pubspec.yaml and 5 points for each of README.md and CHANGELOG.md."
->>>>>>> d10d3f48
       }
     ]
   }
