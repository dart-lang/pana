--- conflicted
+++ resolved
@@ -973,17 +973,13 @@
         "title": "Code follows recommended code style",
         "grantedPoints": 10,
         "maxPoints": 20,
-<<<<<<< HEAD
         "summary": "*10 points:* code has no errors and warnings.\n\n*20 points:* code has no errors, warnings or lints, and is formatted according to dartfmt.\n\n\n\n\nFound 44 issues. Showing the first 2:\n\nINFO: Unnecessary new keyword.\n`lib/repository.dart:27:15`\n\n```\n   ╷\n27 │     _cached = new Version.parse(versionString);\n   │               ^^^^^^^^^^^^^^^^^^^^^^^^^^^^^^^^\n   ╵\n```\n\nTo reproduce run `dart analyze lib/repository.dart`\n\nINFO: Unnecessary new keyword.\n`lib/repository.dart:109:7`\n\n```\n    ╷\n109 │       new GenericProcessingException('ValidationError: $message');\n    │       ^^^^^^^^^^^^^^^^^^^^^^^^^^^^^^^^^^^^^^^^^^^^^^^^^^^^^^^^^^^\n    ╵\n```\n\nTo reproduce run `dart analyze lib/repository.dart`"
-=======
-        "summary": "*10 points:* code has no errors and warnings.\n\n*20 points:* code has no errors, warnings or lints, and is formatted according to dartfmt.\n\n\nFound 44 issues. Showing the first 2:\nINFO: Unnecessary new keyword.\n`lib/repository.dart:27:15`\n\n```\n   ╷\n27 │     _cached = new Version.parse(versionString);\n   │               ^^^^^^^^^^^^^^^^^^^^^^^^^^^^^^^^\n   ╵\n```\n\nTo reproduce run `dart analyze lib/repository.dart`\nINFO: Unnecessary new keyword.\n`lib/repository.dart:109:7`\n\n```\n    ╷\n109 │       new GenericProcessingException('ValidationError: $message');\n    │       ^^^^^^^^^^^^^^^^^^^^^^^^^^^^^^^^^^^^^^^^^^^^^^^^^^^^^^^^^^^\n    ╵\n```\n\nTo reproduce run `dart analyze lib/repository.dart`"
       },
       {
         "title": "Package is a good, trustworthy dependency",
         "grantedPoints": 10,
         "maxPoints": 30,
-        "summary": "*10 points*: All of the package dependencies are supported in the latest version.\n\n*10 points*: Package supports the latest stable minor version of the Dart/Flutter SDK.\n\n*10 points*: Published under a trusted publisher.\n\n\n\n\nFound no Flutter in your PATH. Could not determine the current Flutter version.\nPackage is not published under a verified publisher.\nSee https://dart.dev/tools/pub/verified-publishers for more information."
->>>>>>> cc0de602
+        "summary": "*10 points*: All of the package dependencies are supported in the latest version.\n\n*10 points*: Package supports the latest stable minor version of the Dart/Flutter SDK.\n\n*10 points*: Published under a trusted publisher.\n\n\n\n\n\n\nFound no Flutter in your PATH. Could not determine the current Flutter version.\n\nPackage is not published under a verified publisher.\nSee https://dart.dev/tools/pub/verified-publishers for more information."
       }
     ]
   }
