{
  "runtimeInfo": {
    "panaVersion": "{{pana-version}}",
    "sdkVersion": "{{sdk-version}}",
    "flutterVersions": {}
  },
  "packageName": "skiplist",
  "packageVersion": "0.1.0",
  "pubspec": {
    "name": "skiplist",
    "description": "A skiplist implementation in Dart.",
    "version": "0.1.0",
    "author": "Steven Roose <stevenroose@gmail.com>",
    "homepage": "https://github.com/stevenroose/dart-skiplist",
    "dependencies": {
      "quiver_iterables": ">=1.0.0 <2.0.0"
    },
    "dev_dependencies": {
      "test": ">=0.12.7 <0.13.0"
    }
  },
  "platform": {
    "reason": "Error(s) prevent platform classification:\n\nFix dependencies in `pubspec.yaml`."
  },
  "licenses": [
    {
      "path": "LICENSE",
      "name": "MIT",
      "url": "https://github.com/stevenroose/dart-skiplist/blob/master/LICENSE"
    }
  ],
  "health": {
    "analyzeProcessFailed": true,
    "formatProcessFailed": false,
    "resolveProcessFailed": true,
    "analyzerErrorCount": 0,
    "analyzerWarningCount": 0,
    "analyzerHintCount": 0,
    "platformConflictCount": 0,
    "suggestions": [
      {
        "code": "dartfmt.warning",
        "level": "hint",
        "title": "Format `lib/skiplist.dart`.",
        "description": "Run `dartfmt` to format `lib/skiplist.dart`.",
        "file": "lib/skiplist.dart"
      }
    ]
  },
  "maintenance": {
    "missingChangelog": false,
    "missingExample": true,
    "missingReadme": false,
    "missingAnalysisOptions": true,
    "oldAnalysisOptions": false,
    "strongModeEnabled": true,
    "isExperimentalVersion": false,
    "isPreReleaseVersion": false,
    "suggestions": [
      {
        "code": "pubspec.sdk.missing",
        "level": "error",
        "title": "Add an `sdk` field to `pubspec.yaml`.",
        "description": "For information about setting the SDK constraint, see [https://www.dartlang.org/tools/pub/pubspec#sdk-constraints](https://www.dartlang.org/tools/pub/pubspec#sdk-constraints).",
        "score": 50.0
      },
      {
        "code": "pubspec.sdk.devOnly",
        "level": "error",
        "title": "Support future stable Dart 2 SDKs in `pubspec.yaml`.",
        "description": "The SDK constraint in `pubspec.yaml` doesn't allow future stable Dart 2.x SDK releases.",
        "score": 20.0
      },
      {
        "code": "sdk.missing",
        "level": "error",
        "title": "No valid SDK.",
        "description": "The analysis could not detect a valid SDK that can use this package.",
        "score": 20.0
      },
      {
        "code": "pubspec.description.tooShort",
        "level": "hint",
        "title": "The package description is too short.",
        "description": "Add more detail to the `description` field of `pubspec.yaml`. Use 60 to 180 characters to describe the package, what it does, and its target use case.",
        "score": 20.0
      },
      {
        "code": "example.missing",
        "level": "hint",
        "title": "Maintain an example.",
        "description": "Create a short demo in the `example/` directory to show how to use this package.\n\nCommon filename patterns include `main.dart`, `example.dart`, and `skiplist.dart`. Packages with multiple examples should provide `example/README.md`.\n\nFor more information see the [pub package layout conventions](https://www.dartlang.org/tools/pub/package-layout#examples).",
        "score": 10.0
      }
    ]
  },
  "suggestions": [
    {
      "code": "pubspec.dependencies.failedToResolve",
      "level": "error",
      "title": "Fix dependencies in `pubspec.yaml`.",
      "description": "Running `pub upgrade` failed with the following output:\n\n```\nERR: The current Dart SDK version is {{sdk-version}}.\n \n Because skiplist depends on quiver_iterables >=1.0.0 which requires SDK version >=1.9.0 <2.0.0, version solving failed.\n```\n"
    }
  ],
  "dartFiles": {
    "lib/skiplist.dart": {
      "uri": "package:skiplist/skiplist.dart",
      "size": 8066,
      "isFormatted": false,
      "codeProblems": null
    }
  },
  "stats": {
    "analyzeProcessElapsed": 1234,
    "formatProcessElapsed": 567,
    "resolveProcessElapsed": 899,
    "totalElapsed": 4567
  },
  "tags": [],
  "report": {
    "sections": [
      {
        "title": "Package supports Dart 2",
        "grantedPoints": 0,
        "maxPoints": 20,
        "summary": "Package gets 20 points if its Dart sdk constraint allows Dart 2.\n\n\n\n`pubspec.yaml` has no sdk constraint. Dart 2 support requires an sdk-constraint.\nAdd an sdk-constraint to `pubspec.yaml`. For example:\n```\nenvironment:\n  sdk: '>=2.8.0 <3.0.0'\n```\n"
      },
      {
        "title": "Packaging conventions",
        "grantedPoints": 20,
        "maxPoints": 20,
        "summary": "Package gets 10 points for a valid pubspec.yaml and 5 points for each of README.md and CHANGELOG.md."
      },
      {
        "title": "Package has documentation",
        "grantedPoints": 0,
        "maxPoints": 10,
        "summary": "*10 points*: The package has an example.\n\nNo example found. See [package layout](https://dart.dev/tools/pub/package-layout#examples) guidelines on how to add an example."
      },
      {
        "title": "Package is multi-platform",
        "grantedPoints": 0,
        "maxPoints": 20,
        "summary": "Dart packages: *20/10/0 points:* Supports 2 / 1 / 0 platforms (of Native & JS)\n\nFlutter packages: *20/10/0 points:* Supports 3 / 2 / <1 platforms (of iOS, Android, Web)\n\n\n\n\nPackage resolution failed. Could not determine platforms.\nRun `pub get` for more information."
      },
      {
        "title": "Code follows recommended code style",
        "grantedPoints": 0,
        "maxPoints": 20,
<<<<<<< HEAD
        "summary": "*10 points:* code has no errors and warnings.\n\n*20 points:* code has no errors, warnings or lints, and is formatted according to dartfmt.\n\n\n\n\nFound 59 issues. Showing the first 2:\n\nERROR: Target of URI doesn't exist: 'package:quiver_iterables/iterables.dart'.\n`lib/skiplist.dart:12:8`\n\n```\n   ╷\n12 │ import \"package:quiver_iterables/iterables.dart\" as iterables;\n   │        ^^^^^^^^^^^^^^^^^^^^^^^^^^^^^^^^^^^^^^^^^\n   ╵\n```\n\nTo reproduce run `dart analyze lib/skiplist.dart`\n\nERROR: 'SkipList.[]' ('V Function(K)') isn't a valid override of 'Map.[]' ('V Function(Object)').\n`lib/skiplist.dart:77:14`\n\n```\n   ╷\n77 │   V operator [](K key) {\n   │              ^^\n   ╵\n```\n\nTo reproduce run `dart analyze lib/skiplist.dart`"
=======
        "summary": "*10 points:* code has no errors and warnings.\n\n*20 points:* code has no errors, warnings or lints, and is formatted according to dartfmt.\n\n\nFound 59 issues. Showing the first 2:\nERROR: Target of URI doesn't exist: 'package:quiver_iterables/iterables.dart'.\n`lib/skiplist.dart:12:8`\n\n```\n   ╷\n12 │ import \"package:quiver_iterables/iterables.dart\" as iterables;\n   │        ^^^^^^^^^^^^^^^^^^^^^^^^^^^^^^^^^^^^^^^^^\n   ╵\n```\n\nTo reproduce run `dart analyze lib/skiplist.dart`\nERROR: 'SkipList.[]' ('V Function(K)') isn't a valid override of 'Map.[]' ('V Function(Object)').\n`lib/skiplist.dart:77:14`\n\n```\n   ╷\n77 │   V operator [](K key) {\n   │              ^^\n   ╵\n```\n\nTo reproduce run `dart analyze lib/skiplist.dart`"
      },
      {
        "title": "Package is a good, trustworthy dependency",
        "grantedPoints": 10,
        "maxPoints": 30,
        "summary": "*10 points*: All of the package dependencies are supported in the latest version.\n\n*10 points*: Package supports the latest stable minor version of the Dart/Flutter SDK.\n\n*10 points*: Published under a trusted publisher.\n\n\n\n\nFound no Flutter in your PATH. Could not determine the current Flutter version.\nPackage is not published under a verified publisher.\nSee https://dart.dev/tools/pub/verified-publishers for more information."
>>>>>>> cc0de602
      }
    ]
  }
}<|MERGE_RESOLUTION|>--- conflicted
+++ resolved
@@ -147,17 +147,13 @@
         "title": "Code follows recommended code style",
         "grantedPoints": 0,
         "maxPoints": 20,
-<<<<<<< HEAD
         "summary": "*10 points:* code has no errors and warnings.\n\n*20 points:* code has no errors, warnings or lints, and is formatted according to dartfmt.\n\n\n\n\nFound 59 issues. Showing the first 2:\n\nERROR: Target of URI doesn't exist: 'package:quiver_iterables/iterables.dart'.\n`lib/skiplist.dart:12:8`\n\n```\n   ╷\n12 │ import \"package:quiver_iterables/iterables.dart\" as iterables;\n   │        ^^^^^^^^^^^^^^^^^^^^^^^^^^^^^^^^^^^^^^^^^\n   ╵\n```\n\nTo reproduce run `dart analyze lib/skiplist.dart`\n\nERROR: 'SkipList.[]' ('V Function(K)') isn't a valid override of 'Map.[]' ('V Function(Object)').\n`lib/skiplist.dart:77:14`\n\n```\n   ╷\n77 │   V operator [](K key) {\n   │              ^^\n   ╵\n```\n\nTo reproduce run `dart analyze lib/skiplist.dart`"
-=======
-        "summary": "*10 points:* code has no errors and warnings.\n\n*20 points:* code has no errors, warnings or lints, and is formatted according to dartfmt.\n\n\nFound 59 issues. Showing the first 2:\nERROR: Target of URI doesn't exist: 'package:quiver_iterables/iterables.dart'.\n`lib/skiplist.dart:12:8`\n\n```\n   ╷\n12 │ import \"package:quiver_iterables/iterables.dart\" as iterables;\n   │        ^^^^^^^^^^^^^^^^^^^^^^^^^^^^^^^^^^^^^^^^^\n   ╵\n```\n\nTo reproduce run `dart analyze lib/skiplist.dart`\nERROR: 'SkipList.[]' ('V Function(K)') isn't a valid override of 'Map.[]' ('V Function(Object)').\n`lib/skiplist.dart:77:14`\n\n```\n   ╷\n77 │   V operator [](K key) {\n   │              ^^\n   ╵\n```\n\nTo reproduce run `dart analyze lib/skiplist.dart`"
       },
       {
         "title": "Package is a good, trustworthy dependency",
         "grantedPoints": 10,
         "maxPoints": 30,
-        "summary": "*10 points*: All of the package dependencies are supported in the latest version.\n\n*10 points*: Package supports the latest stable minor version of the Dart/Flutter SDK.\n\n*10 points*: Published under a trusted publisher.\n\n\n\n\nFound no Flutter in your PATH. Could not determine the current Flutter version.\nPackage is not published under a verified publisher.\nSee https://dart.dev/tools/pub/verified-publishers for more information."
->>>>>>> cc0de602
+        "summary": "*10 points*: All of the package dependencies are supported in the latest version.\n\n*10 points*: Package supports the latest stable minor version of the Dart/Flutter SDK.\n\n*10 points*: Published under a trusted publisher.\n\n\n\n\n\n\nFound no Flutter in your PATH. Could not determine the current Flutter version.\n\nPackage is not published under a verified publisher.\nSee https://dart.dev/tools/pub/verified-publishers for more information."
       }
     ]
   }
