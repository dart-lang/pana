--- conflicted
+++ resolved
@@ -496,24 +496,14 @@
           ]),
         ])
       ]);
-<<<<<<< HEAD
-      await decriptor.create();
-      final tagger = Tagger('${decriptor.io.path}/my_package');
+
+      await descriptor.create();
+      final tagger = Tagger('${descriptor.io.path}/my_package');
       expectTagging(tagger.nullSafetyTags, tags: isEmpty, explanations: [
         explanation(
             finding: 'Package is not null safe',
             explanation:
                 'Because src/stray_file.dart is opting out in package package:my_package'),
-=======
-      await descriptor.create();
-      final tagger = Tagger(p.join(descriptor.io.path, 'my_package'));
-      expectTagging(tagger.nullSafetyTags, tags: isEmpty, suggestions: [
-        hint(
-          title: 'Package is not null safe',
-          description:
-              'Because src/stray_file.dart is opting out in package package:my_package',
-        ),
->>>>>>> 0fe85c42
       ]);
     });
 
@@ -548,21 +538,12 @@
           ),
         ]),
       ]);
-<<<<<<< HEAD
-      await decriptor.create();
-      final tagger = Tagger('${decriptor.io.path}/my_package');
+      await descriptor.create();
+      final tagger = Tagger('${descriptor.io.path}/my_package');
       expectTagging(tagger.nullSafetyTags, tags: isEmpty, explanations: [
         explanation(
           finding: 'Package is not null safe',
           explanation: allOf(
-=======
-      await descriptor.create();
-      final tagger = Tagger(p.join(descriptor.io.path, 'my_package'));
-      expectTagging(tagger.nullSafetyTags, tags: isEmpty, suggestions: [
-        hint(
-          title: 'Package is not null safe',
-          description: allOf(
->>>>>>> 0fe85c42
               contains(
                   'Because of the language version from the sdk constraint in pubspec.yaml'),
               contains(
@@ -586,21 +567,12 @@
           ),
         ]),
       ]);
-<<<<<<< HEAD
-      await decriptor.create();
-      final tagger = Tagger('${decriptor.io.path}/my_package');
+      await descriptor.create();
+      final tagger = Tagger('${descriptor.io.path}/my_package');
       expectTagging(tagger.nullSafetyTags, tags: isEmpty, explanations: [
         explanation(
             finding: 'Package is not null safe',
             explanation:
-=======
-      await descriptor.create();
-      final tagger = Tagger(p.join(descriptor.io.path, 'my_package'));
-      expectTagging(tagger.nullSafetyTags, tags: isEmpty, suggestions: [
-        hint(
-            title: 'Package is not null safe',
-            description:
->>>>>>> 0fe85c42
                 contains('Because my_dependency.dart is opting out in package '
                     'package:my_dependency via dependency path: '
                     'package:my_package->package:my_dependency'))
